--- conflicted
+++ resolved
@@ -2544,67 +2544,6 @@
     assert 's3://bucket/keyy' in str(error.value)
 
 
-<<<<<<< HEAD
-def test_s3_legacy_open(mocker, s3_empty_client):
-    resource = boto3.resource('s3')
-    mocker.patch('boto3.Session.resource', return_value=resource)
-    mocker.patch('megfile.s3_path.get_endpoint_url', return_value=None)
-
-    content = b'test data for s3_legacy_open'
-    s3_empty_client.create_bucket(Bucket='bucket')
-
-    with s3.s3_legacy_open('s3://bucket/key', 'wb') as writer:
-        writer.write(content)
-    body = s3_empty_client.get_object(Bucket='bucket', Key='key')['Body'].read()
-    assert body == content
-    s3.s3_symlink('s3://bucket/key', 's3://bucket/symlink')
-
-    with s3.s3_legacy_open('s3://bucket/key', 'rb') as reader:
-        assert reader.read() == content
-
-    with s3.s3_legacy_open('s3://bucket/key', 'rb', followlinks=True) as reader:
-        assert reader.read() == content
-
-    with s3.s3_legacy_open('s3://bucket/symlink', 'rb',
-                           followlinks=True) as reader:
-        assert reader.read() == content
-
-
-def test_s3_legacy_open_raises_exceptions(mocker, s3_empty_client):
-    resource = boto3.resource('s3')
-    mocker.patch('boto3.Session.resource', return_value=resource)
-    mocker.patch('megfile.s3_path.get_endpoint_url', return_value=None)
-
-    with pytest.raises(IsADirectoryError) as error:
-        s3.s3_legacy_open('s3://bucket', 'wb')
-    assert 's3://bucket' in str(error.value)
-
-    with pytest.raises(IsADirectoryError) as error:
-        s3.s3_legacy_open('s3://bucket/', 'wb')
-    assert 's3://bucket/' in str(error.value)
-
-    with pytest.raises(FileNotFoundError) as error:
-        s3.s3_legacy_open('s3://bucket/key', 'wb')
-    assert 's3://bucket/key' in str(error.value)
-
-    s3_empty_client.create_bucket(Bucket='bucket')
-    s3_empty_client.put_object(Bucket='bucket', Key='key')
-
-    with pytest.raises(IsADirectoryError) as error:
-        s3.s3_legacy_open('s3://bucket', 'rb')
-    assert 's3://bucket' in str(error.value)
-
-    with pytest.raises(IsADirectoryError) as error:
-        s3.s3_legacy_open('s3://bucket/', 'rb')
-    assert 's3://bucket/' in str(error.value)
-
-    with pytest.raises(FileNotFoundError) as error:
-        s3.s3_legacy_open('s3://bucket/keyy', 'rb')
-    assert 's3://bucket/keyy' in str(error.value)
-
-
-=======
->>>>>>> 7ebe3bb6
 def test_s3_cached_open(mocker, s3_empty_client, fs):
     content = b'test data for s3_cached_open'
     s3_empty_client.create_bucket(Bucket='bucket')
