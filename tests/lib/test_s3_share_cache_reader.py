import os
import time

import pytest

from megfile.lib import s3_share_cache_reader
from megfile.lib.s3_share_cache_reader import (
    S3ShareCacheReader,
)
from megfile.utils import thread_local
from tests.test_s3 import s3_empty_client  # noqa: F401

BUCKET = "bucket"
KEY = "key"


def setup_function():
    s3_share_cache_reader.max_buffer_cache_size = 128 * 2**20
    if "S3ShareCacheReader.lru" in thread_local:
        del thread_local["S3ShareCacheReader.lru"]


@pytest.fixture
def client(s3_empty_client):
    s3_empty_client.create_bucket(Bucket=BUCKET)
    content = b"block0 block1 block2 block3 block4 "
    s3_empty_client.put_object(Bucket=BUCKET, Key=KEY, Body=content)
    return s3_empty_client


def sleep_until_downloaded(reader, timeout: int = 5):
    for _ in range(timeout * 10):
        if not reader._is_downloading:
            return
        time.sleep(0.1)
    raise TimeoutError


def test_s3_share_cache_reader(client):
<<<<<<< HEAD
    with S3ShareCacheReader(
        BUCKET, KEY, s3_client=client, max_workers=2, block_size=7
    ) as reader:
        # size < 0
        with pytest.raises(AssertionError):
            reader.read(-1)

=======
    with S3ShareCacheReader(BUCKET, KEY, s3_client=client, max_workers=2,
                            block_size=7) as reader:
>>>>>>> 97395bb7
        # size = 0
        assert reader.read(0) == b""

        # block 内读
        assert reader.read(2) == b"bl"

        # 跨 block 读
        assert reader.read(6) == b"ock0 b"

        assert reader.read(6) == b"lock1 "

        # 连续读多个 block, 且 size 超过剩余数据大小
        assert reader.read(21 + 1) == b"block2 block3 block4 "

        # 从头再读
        reader.seek(0)
        assert reader.read() == b"block0 block1 block2 block3 block4 "

    with S3ShareCacheReader(
        BUCKET, KEY, s3_client=client, max_workers=2, block_size=7
    ) as reader:
        assert reader.read() == b"block0 block1 block2 block3 block4 "


def test_s3_share_cache_reader_readline(s3_empty_client):
    s3_empty_client.create_bucket(Bucket=BUCKET)
    s3_empty_client.put_object(Bucket=BUCKET, Key=KEY, Body=b"1\n2\n3\n\n4444\n5")
    with S3ShareCacheReader(
        BUCKET, KEY, s3_client=s3_empty_client, max_workers=2, block_size=3
    ) as reader:
        # within block
        assert reader.readline() == b"1\n"
        # cross block
        assert reader.readline() == b"2\n"
        # remaining is enough
        assert reader.readline() == b"3\n"
        # single line break
        assert reader.readline() == b"\n"
        # more than one block
        assert reader.readline() == b"4444\n"
        # tailing bytes
        assert reader.readline() == b"5"


def test_s3_share_cache_reader_readline_without_line_break_at_all(client):
    with S3ShareCacheReader(
        BUCKET, KEY, s3_client=client, max_workers=2, block_size=40
    ) as reader:  # block_size > content_length
        reader.read(1)
        assert reader.readline() == b"lock0 block1 block2 block3 block4 "


def test_s3_share_cache_reader_readline_tailing_block(s3_empty_client):
    s3_empty_client.create_bucket(Bucket=BUCKET)
    s3_empty_client.put_object(Bucket=BUCKET, Key=KEY, Body=b"123456")
    with S3ShareCacheReader(
        BUCKET, KEY, s3_client=s3_empty_client, max_workers=2, block_size=3
    ) as reader:
        # next block is empty
        assert reader.readline() == b"123456"


def test_s3_share_cache_reader_read_readline_mix(s3_empty_client):
    s3_empty_client.create_bucket(Bucket=BUCKET)
    s3_empty_client.put_object(Bucket=BUCKET, Key=KEY, Body=b"1\n2\n3\n4\n")
    with S3ShareCacheReader(
        BUCKET, KEY, s3_client=s3_empty_client, max_workers=2, block_size=3
    ) as reader:
        assert reader.readline() == b"1\n"
        assert reader.read(2) == b"2\n"
        assert reader.readline() == b"3\n"
        assert reader.read(1) == b"4"
        assert reader.readline() == b"\n"
        assert reader.readline() == b""


def test_s3_share_cache_reader_read_readline_mix_multiple_reader(s3_empty_client):
    KEY2 = "key2"
    s3_empty_client.create_bucket(Bucket=BUCKET)
    s3_empty_client.put_object(Bucket=BUCKET, Key=KEY, Body=b"1\n2\n3\n4\n")
    s3_empty_client.put_object(Bucket=BUCKET, Key=KEY2, Body=b"5\n6\n7\n8\n")

    reader = S3ShareCacheReader(
        BUCKET, KEY, s3_client=s3_empty_client, max_workers=2, block_size=3
    )
    reader2 = S3ShareCacheReader(
        BUCKET, KEY2, s3_client=s3_empty_client, max_workers=2, block_size=3
    )
    assert reader.readline() == b"1\n"
    assert reader.read(2) == b"2\n"
    assert reader.readline() == b"3\n"
    assert reader.read(1) == b"4"
    assert reader.readline() == b"\n"
    assert reader.readline() == b""

    assert reader2.readline() == b"5\n"
    assert reader2.read(2) == b"6\n"
    assert reader2.readline() == b"7\n"
    assert reader2.read(1) == b"8"
    assert reader2.readline() == b"\n"
    assert reader2.readline() == b""
    reader.close()
    reader2.close()


def test_s3_share_cache_reader_fetch(client, mocker):
    get_object_func = mocker.spy(client, "get_object")
    s3_share_cache_reader.max_buffer_cache_size = 4 * 7
    with S3ShareCacheReader(
        BUCKET, KEY, s3_client=client, max_workers=2, block_size=7, block_forward=2
    ) as reader:
        # 打开 reader, _executor 已经开始执行
        # 在下载了两个 block 后阻塞地等待 _downloading 事件
        reader.read(0)
        sleep_until_downloaded(reader)
        get_object_func.assert_any_call(Bucket=BUCKET, Key=KEY, Range="bytes=0-6")
        get_object_func.assert_any_call(Bucket=BUCKET, Key=KEY, Range="bytes=7-13")
        assert not reader._is_downloading
        assert get_object_func.call_count == 2
        get_object_func.reset_mock()

        # 以下三次 read 不会引起 _executor 启动
        reader.read(0)
        sleep_until_downloaded(reader)
        reader.read(7)
        sleep_until_downloaded(reader)
        # get_object_func.assert_not_called() in Python 3.6+
        assert get_object_func.call_count == 0

        # 读 block0 的前 2 字节, _executor 下载 block2, 完成后阻塞地等待 _downloading 事件
        reader.read(2)
        sleep_until_downloaded(reader)
        get_object_func.assert_called_once_with(
            Bucket=BUCKET, Key=KEY, Range="bytes=14-20"
        )
        assert not reader._is_downloading
        get_object_func.reset_mock()

        # 读到 block1, 引发 _executor 开始下载 block3
        reader.read(6)
        sleep_until_downloaded(reader)
        get_object_func.assert_called_once_with(
            Bucket=BUCKET, Key=KEY, Range="bytes=21-27"
        )
        assert not reader._is_downloading
        get_object_func.reset_mock()

        # reader._futures 可满足 size, 不会引发 _executor 下载 block4, 且 _executor 仍旧阻塞
        reader.read(6)
        # get_object_func.assert_not_called() in Python 3.6+
        assert get_object_func.call_count == 0
        assert not reader._is_downloading

        # 连续读多个 block, 引发 _executor 下载 block4
        reader.read(21)
        sleep_until_downloaded(reader)
        get_object_func.assert_called_once_with(
            Bucket=BUCKET, Key=KEY, Range="bytes=28-34"
        )
        assert not reader._is_downloading
        assert reader._is_alive


def test_s3_share_cache_reader_close(client):
    reader = S3ShareCacheReader(BUCKET, KEY, s3_client=client)
    reader.close()
    assert reader.closed

    with S3ShareCacheReader(BUCKET, KEY, s3_client=client) as reader:
        pass
    assert reader.closed

    with S3ShareCacheReader(
        BUCKET, KEY, s3_client=client, max_workers=1, block_size=1
    ) as reader:
        # 主线程休眠, 等待 reader.fetcher 线程阻塞在 _donwloading 事件上
        sleep_until_downloaded(reader)
    assert reader.closed


def test_s3_share_cache_reader_seek(client):
    with S3ShareCacheReader(BUCKET, KEY, s3_client=client) as reader:
        reader.seek(0)

        reader.read(7)
        reader.seek(7)
        reader.seek(0, os.SEEK_CUR)
        reader.seek(-28, os.SEEK_END)

        reader.seek(-1, os.SEEK_CUR)
        reader.seek(0, os.SEEK_CUR)
        reader.seek(1, os.SEEK_CUR)

        reader.seek(-1, os.SEEK_END)
        reader.seek(0, os.SEEK_END)
        reader.seek(1, os.SEEK_END)


def test_s3_share_cache_reader_backward_seek_and_the_target_in_remains(client, mocker):
    """目标 offset 在 remains 中 重置 remains 位置"""
    s3_share_cache_reader.DEFAULT_BLOCK_CAPACITY = 3
    with S3ShareCacheReader(
        BUCKET, KEY, s3_client=client, max_workers=2, block_size=3, block_forward=2
    ) as reader:
        reader.read(0)
        sleep_until_downloaded(reader)
        assert reader._cached_blocks == [("s3://bucket/key", 1), ("s3://bucket/key", 0)]

        reader.seek(3)
        reader.read(0)
        sleep_until_downloaded(reader)
        assert reader._cached_blocks == [
            ("s3://bucket/key", 0),
            ("s3://bucket/key", 2),
            ("s3://bucket/key", 1),
        ]

        reader.seek(1)
        reader.read(0)
        sleep_until_downloaded(reader)
        assert reader._cached_blocks == [
            ("s3://bucket/key", 2),
            ("s3://bucket/key", 1),
            ("s3://bucket/key", 0),
        ]


def test_s3_share_cache_reader_backward_seek_and_the_target_out_of_remains(
    client, mocker
):
    """目标 offset 在 buffer 外, 停止现有 future, 丢弃当前 buffer, 以目标 offset 作为新的起点启动新的 future"""
    s3_share_cache_reader.DEFAULT_BLOCK_CAPACITY = 3
    with S3ShareCacheReader(
        BUCKET, KEY, s3_client=client, max_workers=2, block_size=3, block_forward=2
    ) as reader:  # buffer 最大为 6B
        reader.read(0)
        sleep_until_downloaded(reader)
        assert reader._cached_blocks == [("s3://bucket/key", 1), ("s3://bucket/key", 0)]

        reader.seek(10)
        reader.read(0)
        sleep_until_downloaded(reader)
        assert reader._cached_blocks == [
            ("s3://bucket/key", 0),
            ("s3://bucket/key", 4),
            ("s3://bucket/key", 3),
        ]

        reader.seek(0)
        reader.read(0)
        sleep_until_downloaded(reader)
        assert reader._cached_blocks == [
            ("s3://bucket/key", 3),
            ("s3://bucket/key", 1),
            ("s3://bucket/key", 0),
        ]


def test_s3_share_cache_reader_seek_and_the_target_in_buffer(client, mocker):
    """
    目标 offset 在 buffer 中, 丢弃目标 block 之前的全部 block, 必要时截断目标 block 的前半部分
    """
    s3_share_cache_reader.DEFAULT_BLOCK_CAPACITY = 3
    with S3ShareCacheReader(
        BUCKET, KEY, s3_client=client, max_workers=3, block_size=3, block_forward=2
    ) as reader:  # buffer 最长为 9B
        sleep_until_downloaded(reader)
        reader.read(0)
        assert reader._cached_blocks == [("s3://bucket/key", 1), ("s3://bucket/key", 0)]

        reader.seek(1)
        reader.read(0)
        sleep_until_downloaded(reader)
        assert reader._cached_blocks == [("s3://bucket/key", 1), ("s3://bucket/key", 0)]

        reader.seek(5)
        reader.read(0)
        sleep_until_downloaded(reader)
        assert reader._cached_blocks == [
            ("s3://bucket/key", 0),
            ("s3://bucket/key", 2),
            ("s3://bucket/key", 1),
        ]

        reader.seek(10)
        reader.read(0)
        sleep_until_downloaded(reader)
        assert reader._cached_blocks == [
            ("s3://bucket/key", 1),
            ("s3://bucket/key", 4),
            ("s3://bucket/key", 3),
        ]


def test_s3_share_cache_reader_seek_and_the_target_out_of_buffer(client, mocker):
    """目标 offset 在 buffer 外, 停止现有 future, 丢弃当前 buffer, 以目标 offset 作为新的起点启动新的 future"""
    s3_share_cache_reader.DEFAULT_BLOCK_CAPACITY = 3
    with S3ShareCacheReader(
        BUCKET, KEY, s3_client=client, max_workers=2, block_size=3, block_forward=2
    ) as reader:  # buffer 最大为 6B
        reader.read(0)
        sleep_until_downloaded(reader)
        assert reader._cached_blocks == [("s3://bucket/key", 1), ("s3://bucket/key", 0)]

        reader.seek(10)
        reader.read(0)
        sleep_until_downloaded(reader)
        assert reader._cached_blocks == [
            ("s3://bucket/key", 0),
            ("s3://bucket/key", 4),
            ("s3://bucket/key", 3),
        ]


def test_s3_share_cache_reader_read_with_forward_seek(client):
    """向后 seek 后, 测试 read 结果的正确性"""
    with S3ShareCacheReader(
        BUCKET, KEY, s3_client=client, max_workers=2, block_size=7
    ) as reader:
        reader.seek(2)
        assert reader.read(4) == b"ock0"
    with S3ShareCacheReader(
        BUCKET, KEY, s3_client=client, max_workers=2, block_size=7
    ) as reader:
        reader.read(1)
        reader.seek(3)
        assert reader.read(4) == b"ck0 "
    with S3ShareCacheReader(
        BUCKET, KEY, s3_client=client, max_workers=2, block_size=7
    ) as reader:
        sleep_until_downloaded(reader)  # 休眠以确保 buffer 被填充满
        reader.seek(7)  # 目标 offset 距当前位置正好为一个 block 大小
        assert reader.read(7) == b"block1 "
    with S3ShareCacheReader(
        BUCKET, KEY, s3_client=client, max_workers=2, block_size=7
    ) as reader:
        reader.read(1)
        reader.seek(7)
        assert reader.read(7) == b"block1 "

    with S3ShareCacheReader(
        BUCKET, KEY, s3_client=client, max_workers=2, block_size=7
    ) as reader:
        reader.seek(21)
        assert reader.read(7) == b"block3 "
    with S3ShareCacheReader(
        BUCKET, KEY, s3_client=client, max_workers=2, block_size=7
    ) as reader:
        reader.seek(-1, os.SEEK_END)
        assert reader.read(2) == b" "


def test_s3_share_cache_reader_tell(client):
    with S3ShareCacheReader(BUCKET, KEY, s3_client=client) as reader:
        assert reader.tell() == 0
        reader.read(0)
        assert reader.tell() == 0
        reader.read(1)
        assert reader.tell() == 1
        reader.read(6)
        assert reader.tell() == 7
        reader.read(28)
        assert reader.tell() == 35


def test_s3_share_cache_reader_tell_after_seek(client):
    with S3ShareCacheReader(
        BUCKET, KEY, s3_client=client, max_workers=2, block_size=7
    ) as reader:
        reader.seek(2)
        assert reader.tell() == 2
        reader.seek(3)
        assert reader.tell() == 3
        reader.seek(13)
        assert reader.tell() == 13
        reader.seek(0, os.SEEK_END)
        assert reader.tell() == 35


def test_s3_share_cache_reader_read_large_amount_of_files(s3_empty_client):
    content = b" " * 100
    s3_empty_client.create_bucket(Bucket=BUCKET)

    readers = []
    for index in range(128):
        key = "%s-%d" % (KEY, index)
        s3_empty_client.put_object(Bucket=BUCKET, Key=key, Body=content)

        reader = S3ShareCacheReader(
            BUCKET, key, s3_client=s3_empty_client, block_size=16
        )
        readers.append(reader)

    for _ in range(10):
        for reader in readers:
            assert reader.read(10) == b" " * 10

    for reader in readers:
        assert reader.read() == b""
<|MERGE_RESOLUTION|>--- conflicted
+++ resolved
@@ -1,450 +1,441 @@
-import os
-import time
-
-import pytest
-
-from megfile.lib import s3_share_cache_reader
-from megfile.lib.s3_share_cache_reader import (
-    S3ShareCacheReader,
-)
-from megfile.utils import thread_local
-from tests.test_s3 import s3_empty_client  # noqa: F401
-
-BUCKET = "bucket"
-KEY = "key"
-
-
-def setup_function():
-    s3_share_cache_reader.max_buffer_cache_size = 128 * 2**20
-    if "S3ShareCacheReader.lru" in thread_local:
-        del thread_local["S3ShareCacheReader.lru"]
-
-
-@pytest.fixture
-def client(s3_empty_client):
-    s3_empty_client.create_bucket(Bucket=BUCKET)
-    content = b"block0 block1 block2 block3 block4 "
-    s3_empty_client.put_object(Bucket=BUCKET, Key=KEY, Body=content)
-    return s3_empty_client
-
-
-def sleep_until_downloaded(reader, timeout: int = 5):
-    for _ in range(timeout * 10):
-        if not reader._is_downloading:
-            return
-        time.sleep(0.1)
-    raise TimeoutError
-
-
-def test_s3_share_cache_reader(client):
-<<<<<<< HEAD
-    with S3ShareCacheReader(
-        BUCKET, KEY, s3_client=client, max_workers=2, block_size=7
-    ) as reader:
-        # size < 0
-        with pytest.raises(AssertionError):
-            reader.read(-1)
-
-=======
-    with S3ShareCacheReader(BUCKET, KEY, s3_client=client, max_workers=2,
-                            block_size=7) as reader:
->>>>>>> 97395bb7
-        # size = 0
-        assert reader.read(0) == b""
-
-        # block 内读
-        assert reader.read(2) == b"bl"
-
-        # 跨 block 读
-        assert reader.read(6) == b"ock0 b"
-
-        assert reader.read(6) == b"lock1 "
-
-        # 连续读多个 block, 且 size 超过剩余数据大小
-        assert reader.read(21 + 1) == b"block2 block3 block4 "
-
-        # 从头再读
-        reader.seek(0)
-        assert reader.read() == b"block0 block1 block2 block3 block4 "
-
-    with S3ShareCacheReader(
-        BUCKET, KEY, s3_client=client, max_workers=2, block_size=7
-    ) as reader:
-        assert reader.read() == b"block0 block1 block2 block3 block4 "
-
-
-def test_s3_share_cache_reader_readline(s3_empty_client):
-    s3_empty_client.create_bucket(Bucket=BUCKET)
-    s3_empty_client.put_object(Bucket=BUCKET, Key=KEY, Body=b"1\n2\n3\n\n4444\n5")
-    with S3ShareCacheReader(
-        BUCKET, KEY, s3_client=s3_empty_client, max_workers=2, block_size=3
-    ) as reader:
-        # within block
-        assert reader.readline() == b"1\n"
-        # cross block
-        assert reader.readline() == b"2\n"
-        # remaining is enough
-        assert reader.readline() == b"3\n"
-        # single line break
-        assert reader.readline() == b"\n"
-        # more than one block
-        assert reader.readline() == b"4444\n"
-        # tailing bytes
-        assert reader.readline() == b"5"
-
-
-def test_s3_share_cache_reader_readline_without_line_break_at_all(client):
-    with S3ShareCacheReader(
-        BUCKET, KEY, s3_client=client, max_workers=2, block_size=40
-    ) as reader:  # block_size > content_length
-        reader.read(1)
-        assert reader.readline() == b"lock0 block1 block2 block3 block4 "
-
-
-def test_s3_share_cache_reader_readline_tailing_block(s3_empty_client):
-    s3_empty_client.create_bucket(Bucket=BUCKET)
-    s3_empty_client.put_object(Bucket=BUCKET, Key=KEY, Body=b"123456")
-    with S3ShareCacheReader(
-        BUCKET, KEY, s3_client=s3_empty_client, max_workers=2, block_size=3
-    ) as reader:
-        # next block is empty
-        assert reader.readline() == b"123456"
-
-
-def test_s3_share_cache_reader_read_readline_mix(s3_empty_client):
-    s3_empty_client.create_bucket(Bucket=BUCKET)
-    s3_empty_client.put_object(Bucket=BUCKET, Key=KEY, Body=b"1\n2\n3\n4\n")
-    with S3ShareCacheReader(
-        BUCKET, KEY, s3_client=s3_empty_client, max_workers=2, block_size=3
-    ) as reader:
-        assert reader.readline() == b"1\n"
-        assert reader.read(2) == b"2\n"
-        assert reader.readline() == b"3\n"
-        assert reader.read(1) == b"4"
-        assert reader.readline() == b"\n"
-        assert reader.readline() == b""
-
-
-def test_s3_share_cache_reader_read_readline_mix_multiple_reader(s3_empty_client):
-    KEY2 = "key2"
-    s3_empty_client.create_bucket(Bucket=BUCKET)
-    s3_empty_client.put_object(Bucket=BUCKET, Key=KEY, Body=b"1\n2\n3\n4\n")
-    s3_empty_client.put_object(Bucket=BUCKET, Key=KEY2, Body=b"5\n6\n7\n8\n")
-
-    reader = S3ShareCacheReader(
-        BUCKET, KEY, s3_client=s3_empty_client, max_workers=2, block_size=3
-    )
-    reader2 = S3ShareCacheReader(
-        BUCKET, KEY2, s3_client=s3_empty_client, max_workers=2, block_size=3
-    )
-    assert reader.readline() == b"1\n"
-    assert reader.read(2) == b"2\n"
-    assert reader.readline() == b"3\n"
-    assert reader.read(1) == b"4"
-    assert reader.readline() == b"\n"
-    assert reader.readline() == b""
-
-    assert reader2.readline() == b"5\n"
-    assert reader2.read(2) == b"6\n"
-    assert reader2.readline() == b"7\n"
-    assert reader2.read(1) == b"8"
-    assert reader2.readline() == b"\n"
-    assert reader2.readline() == b""
-    reader.close()
-    reader2.close()
-
-
-def test_s3_share_cache_reader_fetch(client, mocker):
-    get_object_func = mocker.spy(client, "get_object")
-    s3_share_cache_reader.max_buffer_cache_size = 4 * 7
-    with S3ShareCacheReader(
-        BUCKET, KEY, s3_client=client, max_workers=2, block_size=7, block_forward=2
-    ) as reader:
-        # 打开 reader, _executor 已经开始执行
-        # 在下载了两个 block 后阻塞地等待 _downloading 事件
-        reader.read(0)
-        sleep_until_downloaded(reader)
-        get_object_func.assert_any_call(Bucket=BUCKET, Key=KEY, Range="bytes=0-6")
-        get_object_func.assert_any_call(Bucket=BUCKET, Key=KEY, Range="bytes=7-13")
-        assert not reader._is_downloading
-        assert get_object_func.call_count == 2
-        get_object_func.reset_mock()
-
-        # 以下三次 read 不会引起 _executor 启动
-        reader.read(0)
-        sleep_until_downloaded(reader)
-        reader.read(7)
-        sleep_until_downloaded(reader)
-        # get_object_func.assert_not_called() in Python 3.6+
-        assert get_object_func.call_count == 0
-
-        # 读 block0 的前 2 字节, _executor 下载 block2, 完成后阻塞地等待 _downloading 事件
-        reader.read(2)
-        sleep_until_downloaded(reader)
-        get_object_func.assert_called_once_with(
-            Bucket=BUCKET, Key=KEY, Range="bytes=14-20"
-        )
-        assert not reader._is_downloading
-        get_object_func.reset_mock()
-
-        # 读到 block1, 引发 _executor 开始下载 block3
-        reader.read(6)
-        sleep_until_downloaded(reader)
-        get_object_func.assert_called_once_with(
-            Bucket=BUCKET, Key=KEY, Range="bytes=21-27"
-        )
-        assert not reader._is_downloading
-        get_object_func.reset_mock()
-
-        # reader._futures 可满足 size, 不会引发 _executor 下载 block4, 且 _executor 仍旧阻塞
-        reader.read(6)
-        # get_object_func.assert_not_called() in Python 3.6+
-        assert get_object_func.call_count == 0
-        assert not reader._is_downloading
-
-        # 连续读多个 block, 引发 _executor 下载 block4
-        reader.read(21)
-        sleep_until_downloaded(reader)
-        get_object_func.assert_called_once_with(
-            Bucket=BUCKET, Key=KEY, Range="bytes=28-34"
-        )
-        assert not reader._is_downloading
-        assert reader._is_alive
-
-
-def test_s3_share_cache_reader_close(client):
-    reader = S3ShareCacheReader(BUCKET, KEY, s3_client=client)
-    reader.close()
-    assert reader.closed
-
-    with S3ShareCacheReader(BUCKET, KEY, s3_client=client) as reader:
-        pass
-    assert reader.closed
-
-    with S3ShareCacheReader(
-        BUCKET, KEY, s3_client=client, max_workers=1, block_size=1
-    ) as reader:
-        # 主线程休眠, 等待 reader.fetcher 线程阻塞在 _donwloading 事件上
-        sleep_until_downloaded(reader)
-    assert reader.closed
-
-
-def test_s3_share_cache_reader_seek(client):
-    with S3ShareCacheReader(BUCKET, KEY, s3_client=client) as reader:
-        reader.seek(0)
-
-        reader.read(7)
-        reader.seek(7)
-        reader.seek(0, os.SEEK_CUR)
-        reader.seek(-28, os.SEEK_END)
-
-        reader.seek(-1, os.SEEK_CUR)
-        reader.seek(0, os.SEEK_CUR)
-        reader.seek(1, os.SEEK_CUR)
-
-        reader.seek(-1, os.SEEK_END)
-        reader.seek(0, os.SEEK_END)
-        reader.seek(1, os.SEEK_END)
-
-
-def test_s3_share_cache_reader_backward_seek_and_the_target_in_remains(client, mocker):
-    """目标 offset 在 remains 中 重置 remains 位置"""
-    s3_share_cache_reader.DEFAULT_BLOCK_CAPACITY = 3
-    with S3ShareCacheReader(
-        BUCKET, KEY, s3_client=client, max_workers=2, block_size=3, block_forward=2
-    ) as reader:
-        reader.read(0)
-        sleep_until_downloaded(reader)
-        assert reader._cached_blocks == [("s3://bucket/key", 1), ("s3://bucket/key", 0)]
-
-        reader.seek(3)
-        reader.read(0)
-        sleep_until_downloaded(reader)
-        assert reader._cached_blocks == [
-            ("s3://bucket/key", 0),
-            ("s3://bucket/key", 2),
-            ("s3://bucket/key", 1),
-        ]
-
-        reader.seek(1)
-        reader.read(0)
-        sleep_until_downloaded(reader)
-        assert reader._cached_blocks == [
-            ("s3://bucket/key", 2),
-            ("s3://bucket/key", 1),
-            ("s3://bucket/key", 0),
-        ]
-
-
-def test_s3_share_cache_reader_backward_seek_and_the_target_out_of_remains(
-    client, mocker
-):
-    """目标 offset 在 buffer 外, 停止现有 future, 丢弃当前 buffer, 以目标 offset 作为新的起点启动新的 future"""
-    s3_share_cache_reader.DEFAULT_BLOCK_CAPACITY = 3
-    with S3ShareCacheReader(
-        BUCKET, KEY, s3_client=client, max_workers=2, block_size=3, block_forward=2
-    ) as reader:  # buffer 最大为 6B
-        reader.read(0)
-        sleep_until_downloaded(reader)
-        assert reader._cached_blocks == [("s3://bucket/key", 1), ("s3://bucket/key", 0)]
-
-        reader.seek(10)
-        reader.read(0)
-        sleep_until_downloaded(reader)
-        assert reader._cached_blocks == [
-            ("s3://bucket/key", 0),
-            ("s3://bucket/key", 4),
-            ("s3://bucket/key", 3),
-        ]
-
-        reader.seek(0)
-        reader.read(0)
-        sleep_until_downloaded(reader)
-        assert reader._cached_blocks == [
-            ("s3://bucket/key", 3),
-            ("s3://bucket/key", 1),
-            ("s3://bucket/key", 0),
-        ]
-
-
-def test_s3_share_cache_reader_seek_and_the_target_in_buffer(client, mocker):
-    """
-    目标 offset 在 buffer 中, 丢弃目标 block 之前的全部 block, 必要时截断目标 block 的前半部分
-    """
-    s3_share_cache_reader.DEFAULT_BLOCK_CAPACITY = 3
-    with S3ShareCacheReader(
-        BUCKET, KEY, s3_client=client, max_workers=3, block_size=3, block_forward=2
-    ) as reader:  # buffer 最长为 9B
-        sleep_until_downloaded(reader)
-        reader.read(0)
-        assert reader._cached_blocks == [("s3://bucket/key", 1), ("s3://bucket/key", 0)]
-
-        reader.seek(1)
-        reader.read(0)
-        sleep_until_downloaded(reader)
-        assert reader._cached_blocks == [("s3://bucket/key", 1), ("s3://bucket/key", 0)]
-
-        reader.seek(5)
-        reader.read(0)
-        sleep_until_downloaded(reader)
-        assert reader._cached_blocks == [
-            ("s3://bucket/key", 0),
-            ("s3://bucket/key", 2),
-            ("s3://bucket/key", 1),
-        ]
-
-        reader.seek(10)
-        reader.read(0)
-        sleep_until_downloaded(reader)
-        assert reader._cached_blocks == [
-            ("s3://bucket/key", 1),
-            ("s3://bucket/key", 4),
-            ("s3://bucket/key", 3),
-        ]
-
-
-def test_s3_share_cache_reader_seek_and_the_target_out_of_buffer(client, mocker):
-    """目标 offset 在 buffer 外, 停止现有 future, 丢弃当前 buffer, 以目标 offset 作为新的起点启动新的 future"""
-    s3_share_cache_reader.DEFAULT_BLOCK_CAPACITY = 3
-    with S3ShareCacheReader(
-        BUCKET, KEY, s3_client=client, max_workers=2, block_size=3, block_forward=2
-    ) as reader:  # buffer 最大为 6B
-        reader.read(0)
-        sleep_until_downloaded(reader)
-        assert reader._cached_blocks == [("s3://bucket/key", 1), ("s3://bucket/key", 0)]
-
-        reader.seek(10)
-        reader.read(0)
-        sleep_until_downloaded(reader)
-        assert reader._cached_blocks == [
-            ("s3://bucket/key", 0),
-            ("s3://bucket/key", 4),
-            ("s3://bucket/key", 3),
-        ]
-
-
-def test_s3_share_cache_reader_read_with_forward_seek(client):
-    """向后 seek 后, 测试 read 结果的正确性"""
-    with S3ShareCacheReader(
-        BUCKET, KEY, s3_client=client, max_workers=2, block_size=7
-    ) as reader:
-        reader.seek(2)
-        assert reader.read(4) == b"ock0"
-    with S3ShareCacheReader(
-        BUCKET, KEY, s3_client=client, max_workers=2, block_size=7
-    ) as reader:
-        reader.read(1)
-        reader.seek(3)
-        assert reader.read(4) == b"ck0 "
-    with S3ShareCacheReader(
-        BUCKET, KEY, s3_client=client, max_workers=2, block_size=7
-    ) as reader:
-        sleep_until_downloaded(reader)  # 休眠以确保 buffer 被填充满
-        reader.seek(7)  # 目标 offset 距当前位置正好为一个 block 大小
-        assert reader.read(7) == b"block1 "
-    with S3ShareCacheReader(
-        BUCKET, KEY, s3_client=client, max_workers=2, block_size=7
-    ) as reader:
-        reader.read(1)
-        reader.seek(7)
-        assert reader.read(7) == b"block1 "
-
-    with S3ShareCacheReader(
-        BUCKET, KEY, s3_client=client, max_workers=2, block_size=7
-    ) as reader:
-        reader.seek(21)
-        assert reader.read(7) == b"block3 "
-    with S3ShareCacheReader(
-        BUCKET, KEY, s3_client=client, max_workers=2, block_size=7
-    ) as reader:
-        reader.seek(-1, os.SEEK_END)
-        assert reader.read(2) == b" "
-
-
-def test_s3_share_cache_reader_tell(client):
-    with S3ShareCacheReader(BUCKET, KEY, s3_client=client) as reader:
-        assert reader.tell() == 0
-        reader.read(0)
-        assert reader.tell() == 0
-        reader.read(1)
-        assert reader.tell() == 1
-        reader.read(6)
-        assert reader.tell() == 7
-        reader.read(28)
-        assert reader.tell() == 35
-
-
-def test_s3_share_cache_reader_tell_after_seek(client):
-    with S3ShareCacheReader(
-        BUCKET, KEY, s3_client=client, max_workers=2, block_size=7
-    ) as reader:
-        reader.seek(2)
-        assert reader.tell() == 2
-        reader.seek(3)
-        assert reader.tell() == 3
-        reader.seek(13)
-        assert reader.tell() == 13
-        reader.seek(0, os.SEEK_END)
-        assert reader.tell() == 35
-
-
-def test_s3_share_cache_reader_read_large_amount_of_files(s3_empty_client):
-    content = b" " * 100
-    s3_empty_client.create_bucket(Bucket=BUCKET)
-
-    readers = []
-    for index in range(128):
-        key = "%s-%d" % (KEY, index)
-        s3_empty_client.put_object(Bucket=BUCKET, Key=key, Body=content)
-
-        reader = S3ShareCacheReader(
-            BUCKET, key, s3_client=s3_empty_client, block_size=16
-        )
-        readers.append(reader)
-
-    for _ in range(10):
-        for reader in readers:
-            assert reader.read(10) == b" " * 10
-
-    for reader in readers:
-        assert reader.read() == b""
+import os
+import time
+
+import pytest
+
+from megfile.lib import s3_share_cache_reader
+from megfile.lib.s3_share_cache_reader import (
+    S3ShareCacheReader,
+)
+from megfile.utils import thread_local
+from tests.test_s3 import s3_empty_client  # noqa: F401
+
+BUCKET = "bucket"
+KEY = "key"
+
+
+def setup_function():
+    s3_share_cache_reader.max_buffer_cache_size = 128 * 2**20
+    if "S3ShareCacheReader.lru" in thread_local:
+        del thread_local["S3ShareCacheReader.lru"]
+
+
+@pytest.fixture
+def client(s3_empty_client):
+    s3_empty_client.create_bucket(Bucket=BUCKET)
+    content = b"block0 block1 block2 block3 block4 "
+    s3_empty_client.put_object(Bucket=BUCKET, Key=KEY, Body=content)
+    return s3_empty_client
+
+
+def sleep_until_downloaded(reader, timeout: int = 5):
+    for _ in range(timeout * 10):
+        if not reader._is_downloading:
+            return
+        time.sleep(0.1)
+    raise TimeoutError
+
+
+def test_s3_share_cache_reader(client):
+    with S3ShareCacheReader(
+        BUCKET, KEY, s3_client=client, max_workers=2, block_size=7
+    ) as reader:
+        # size = 0
+        assert reader.read(0) == b""
+
+        # block 内读
+        assert reader.read(2) == b"bl"
+
+        # 跨 block 读
+        assert reader.read(6) == b"ock0 b"
+
+        assert reader.read(6) == b"lock1 "
+
+        # 连续读多个 block, 且 size 超过剩余数据大小
+        assert reader.read(21 + 1) == b"block2 block3 block4 "
+
+        # 从头再读
+        reader.seek(0)
+        assert reader.read() == b"block0 block1 block2 block3 block4 "
+
+    with S3ShareCacheReader(
+        BUCKET, KEY, s3_client=client, max_workers=2, block_size=7
+    ) as reader:
+        assert reader.read() == b"block0 block1 block2 block3 block4 "
+
+
+def test_s3_share_cache_reader_readline(s3_empty_client):
+    s3_empty_client.create_bucket(Bucket=BUCKET)
+    s3_empty_client.put_object(Bucket=BUCKET, Key=KEY, Body=b"1\n2\n3\n\n4444\n5")
+    with S3ShareCacheReader(
+        BUCKET, KEY, s3_client=s3_empty_client, max_workers=2, block_size=3
+    ) as reader:
+        # within block
+        assert reader.readline() == b"1\n"
+        # cross block
+        assert reader.readline() == b"2\n"
+        # remaining is enough
+        assert reader.readline() == b"3\n"
+        # single line break
+        assert reader.readline() == b"\n"
+        # more than one block
+        assert reader.readline() == b"4444\n"
+        # tailing bytes
+        assert reader.readline() == b"5"
+
+
+def test_s3_share_cache_reader_readline_without_line_break_at_all(client):
+    with S3ShareCacheReader(
+        BUCKET, KEY, s3_client=client, max_workers=2, block_size=40
+    ) as reader:  # block_size > content_length
+        reader.read(1)
+        assert reader.readline() == b"lock0 block1 block2 block3 block4 "
+
+
+def test_s3_share_cache_reader_readline_tailing_block(s3_empty_client):
+    s3_empty_client.create_bucket(Bucket=BUCKET)
+    s3_empty_client.put_object(Bucket=BUCKET, Key=KEY, Body=b"123456")
+    with S3ShareCacheReader(
+        BUCKET, KEY, s3_client=s3_empty_client, max_workers=2, block_size=3
+    ) as reader:
+        # next block is empty
+        assert reader.readline() == b"123456"
+
+
+def test_s3_share_cache_reader_read_readline_mix(s3_empty_client):
+    s3_empty_client.create_bucket(Bucket=BUCKET)
+    s3_empty_client.put_object(Bucket=BUCKET, Key=KEY, Body=b"1\n2\n3\n4\n")
+    with S3ShareCacheReader(
+        BUCKET, KEY, s3_client=s3_empty_client, max_workers=2, block_size=3
+    ) as reader:
+        assert reader.readline() == b"1\n"
+        assert reader.read(2) == b"2\n"
+        assert reader.readline() == b"3\n"
+        assert reader.read(1) == b"4"
+        assert reader.readline() == b"\n"
+        assert reader.readline() == b""
+
+
+def test_s3_share_cache_reader_read_readline_mix_multiple_reader(s3_empty_client):
+    KEY2 = "key2"
+    s3_empty_client.create_bucket(Bucket=BUCKET)
+    s3_empty_client.put_object(Bucket=BUCKET, Key=KEY, Body=b"1\n2\n3\n4\n")
+    s3_empty_client.put_object(Bucket=BUCKET, Key=KEY2, Body=b"5\n6\n7\n8\n")
+
+    reader = S3ShareCacheReader(
+        BUCKET, KEY, s3_client=s3_empty_client, max_workers=2, block_size=3
+    )
+    reader2 = S3ShareCacheReader(
+        BUCKET, KEY2, s3_client=s3_empty_client, max_workers=2, block_size=3
+    )
+    assert reader.readline() == b"1\n"
+    assert reader.read(2) == b"2\n"
+    assert reader.readline() == b"3\n"
+    assert reader.read(1) == b"4"
+    assert reader.readline() == b"\n"
+    assert reader.readline() == b""
+
+    assert reader2.readline() == b"5\n"
+    assert reader2.read(2) == b"6\n"
+    assert reader2.readline() == b"7\n"
+    assert reader2.read(1) == b"8"
+    assert reader2.readline() == b"\n"
+    assert reader2.readline() == b""
+    reader.close()
+    reader2.close()
+
+
+def test_s3_share_cache_reader_fetch(client, mocker):
+    get_object_func = mocker.spy(client, "get_object")
+    s3_share_cache_reader.max_buffer_cache_size = 4 * 7
+    with S3ShareCacheReader(
+        BUCKET, KEY, s3_client=client, max_workers=2, block_size=7, block_forward=2
+    ) as reader:
+        # 打开 reader, _executor 已经开始执行
+        # 在下载了两个 block 后阻塞地等待 _downloading 事件
+        reader.read(0)
+        sleep_until_downloaded(reader)
+        get_object_func.assert_any_call(Bucket=BUCKET, Key=KEY, Range="bytes=0-6")
+        get_object_func.assert_any_call(Bucket=BUCKET, Key=KEY, Range="bytes=7-13")
+        assert not reader._is_downloading
+        assert get_object_func.call_count == 2
+        get_object_func.reset_mock()
+
+        # 以下三次 read 不会引起 _executor 启动
+        reader.read(0)
+        sleep_until_downloaded(reader)
+        reader.read(7)
+        sleep_until_downloaded(reader)
+        # get_object_func.assert_not_called() in Python 3.6+
+        assert get_object_func.call_count == 0
+
+        # 读 block0 的前 2 字节, _executor 下载 block2, 完成后阻塞地等待 _downloading 事件
+        reader.read(2)
+        sleep_until_downloaded(reader)
+        get_object_func.assert_called_once_with(
+            Bucket=BUCKET, Key=KEY, Range="bytes=14-20"
+        )
+        assert not reader._is_downloading
+        get_object_func.reset_mock()
+
+        # 读到 block1, 引发 _executor 开始下载 block3
+        reader.read(6)
+        sleep_until_downloaded(reader)
+        get_object_func.assert_called_once_with(
+            Bucket=BUCKET, Key=KEY, Range="bytes=21-27"
+        )
+        assert not reader._is_downloading
+        get_object_func.reset_mock()
+
+        # reader._futures 可满足 size, 不会引发 _executor 下载 block4, 且 _executor 仍旧阻塞
+        reader.read(6)
+        # get_object_func.assert_not_called() in Python 3.6+
+        assert get_object_func.call_count == 0
+        assert not reader._is_downloading
+
+        # 连续读多个 block, 引发 _executor 下载 block4
+        reader.read(21)
+        sleep_until_downloaded(reader)
+        get_object_func.assert_called_once_with(
+            Bucket=BUCKET, Key=KEY, Range="bytes=28-34"
+        )
+        assert not reader._is_downloading
+        assert reader._is_alive
+
+
+def test_s3_share_cache_reader_close(client):
+    reader = S3ShareCacheReader(BUCKET, KEY, s3_client=client)
+    reader.close()
+    assert reader.closed
+
+    with S3ShareCacheReader(BUCKET, KEY, s3_client=client) as reader:
+        pass
+    assert reader.closed
+
+    with S3ShareCacheReader(
+        BUCKET, KEY, s3_client=client, max_workers=1, block_size=1
+    ) as reader:
+        # 主线程休眠, 等待 reader.fetcher 线程阻塞在 _donwloading 事件上
+        sleep_until_downloaded(reader)
+    assert reader.closed
+
+
+def test_s3_share_cache_reader_seek(client):
+    with S3ShareCacheReader(BUCKET, KEY, s3_client=client) as reader:
+        reader.seek(0)
+
+        reader.read(7)
+        reader.seek(7)
+        reader.seek(0, os.SEEK_CUR)
+        reader.seek(-28, os.SEEK_END)
+
+        reader.seek(-1, os.SEEK_CUR)
+        reader.seek(0, os.SEEK_CUR)
+        reader.seek(1, os.SEEK_CUR)
+
+        reader.seek(-1, os.SEEK_END)
+        reader.seek(0, os.SEEK_END)
+        reader.seek(1, os.SEEK_END)
+
+
+def test_s3_share_cache_reader_backward_seek_and_the_target_in_remains(client, mocker):
+    """目标 offset 在 remains 中 重置 remains 位置"""
+    s3_share_cache_reader.DEFAULT_BLOCK_CAPACITY = 3
+    with S3ShareCacheReader(
+        BUCKET, KEY, s3_client=client, max_workers=2, block_size=3, block_forward=2
+    ) as reader:
+        reader.read(0)
+        sleep_until_downloaded(reader)
+        assert reader._cached_blocks == [("s3://bucket/key", 1), ("s3://bucket/key", 0)]
+
+        reader.seek(3)
+        reader.read(0)
+        sleep_until_downloaded(reader)
+        assert reader._cached_blocks == [
+            ("s3://bucket/key", 0),
+            ("s3://bucket/key", 2),
+            ("s3://bucket/key", 1),
+        ]
+
+        reader.seek(1)
+        reader.read(0)
+        sleep_until_downloaded(reader)
+        assert reader._cached_blocks == [
+            ("s3://bucket/key", 2),
+            ("s3://bucket/key", 1),
+            ("s3://bucket/key", 0),
+        ]
+
+
+def test_s3_share_cache_reader_backward_seek_and_the_target_out_of_remains(
+    client, mocker
+):
+    """目标 offset 在 buffer 外, 停止现有 future, 丢弃当前 buffer, 以目标 offset 作为新的起点启动新的 future"""
+    s3_share_cache_reader.DEFAULT_BLOCK_CAPACITY = 3
+    with S3ShareCacheReader(
+        BUCKET, KEY, s3_client=client, max_workers=2, block_size=3, block_forward=2
+    ) as reader:  # buffer 最大为 6B
+        reader.read(0)
+        sleep_until_downloaded(reader)
+        assert reader._cached_blocks == [("s3://bucket/key", 1), ("s3://bucket/key", 0)]
+
+        reader.seek(10)
+        reader.read(0)
+        sleep_until_downloaded(reader)
+        assert reader._cached_blocks == [
+            ("s3://bucket/key", 0),
+            ("s3://bucket/key", 4),
+            ("s3://bucket/key", 3),
+        ]
+
+        reader.seek(0)
+        reader.read(0)
+        sleep_until_downloaded(reader)
+        assert reader._cached_blocks == [
+            ("s3://bucket/key", 3),
+            ("s3://bucket/key", 1),
+            ("s3://bucket/key", 0),
+        ]
+
+
+def test_s3_share_cache_reader_seek_and_the_target_in_buffer(client, mocker):
+    """
+    目标 offset 在 buffer 中, 丢弃目标 block 之前的全部 block, 必要时截断目标 block 的前半部分
+    """
+    s3_share_cache_reader.DEFAULT_BLOCK_CAPACITY = 3
+    with S3ShareCacheReader(
+        BUCKET, KEY, s3_client=client, max_workers=3, block_size=3, block_forward=2
+    ) as reader:  # buffer 最长为 9B
+        sleep_until_downloaded(reader)
+        reader.read(0)
+        assert reader._cached_blocks == [("s3://bucket/key", 1), ("s3://bucket/key", 0)]
+
+        reader.seek(1)
+        reader.read(0)
+        sleep_until_downloaded(reader)
+        assert reader._cached_blocks == [("s3://bucket/key", 1), ("s3://bucket/key", 0)]
+
+        reader.seek(5)
+        reader.read(0)
+        sleep_until_downloaded(reader)
+        assert reader._cached_blocks == [
+            ("s3://bucket/key", 0),
+            ("s3://bucket/key", 2),
+            ("s3://bucket/key", 1),
+        ]
+
+        reader.seek(10)
+        reader.read(0)
+        sleep_until_downloaded(reader)
+        assert reader._cached_blocks == [
+            ("s3://bucket/key", 1),
+            ("s3://bucket/key", 4),
+            ("s3://bucket/key", 3),
+        ]
+
+
+def test_s3_share_cache_reader_seek_and_the_target_out_of_buffer(client, mocker):
+    """目标 offset 在 buffer 外, 停止现有 future, 丢弃当前 buffer, 以目标 offset 作为新的起点启动新的 future"""
+    s3_share_cache_reader.DEFAULT_BLOCK_CAPACITY = 3
+    with S3ShareCacheReader(
+        BUCKET, KEY, s3_client=client, max_workers=2, block_size=3, block_forward=2
+    ) as reader:  # buffer 最大为 6B
+        reader.read(0)
+        sleep_until_downloaded(reader)
+        assert reader._cached_blocks == [("s3://bucket/key", 1), ("s3://bucket/key", 0)]
+
+        reader.seek(10)
+        reader.read(0)
+        sleep_until_downloaded(reader)
+        assert reader._cached_blocks == [
+            ("s3://bucket/key", 0),
+            ("s3://bucket/key", 4),
+            ("s3://bucket/key", 3),
+        ]
+
+
+def test_s3_share_cache_reader_read_with_forward_seek(client):
+    """向后 seek 后, 测试 read 结果的正确性"""
+    with S3ShareCacheReader(
+        BUCKET, KEY, s3_client=client, max_workers=2, block_size=7
+    ) as reader:
+        reader.seek(2)
+        assert reader.read(4) == b"ock0"
+    with S3ShareCacheReader(
+        BUCKET, KEY, s3_client=client, max_workers=2, block_size=7
+    ) as reader:
+        reader.read(1)
+        reader.seek(3)
+        assert reader.read(4) == b"ck0 "
+    with S3ShareCacheReader(
+        BUCKET, KEY, s3_client=client, max_workers=2, block_size=7
+    ) as reader:
+        sleep_until_downloaded(reader)  # 休眠以确保 buffer 被填充满
+        reader.seek(7)  # 目标 offset 距当前位置正好为一个 block 大小
+        assert reader.read(7) == b"block1 "
+    with S3ShareCacheReader(
+        BUCKET, KEY, s3_client=client, max_workers=2, block_size=7
+    ) as reader:
+        reader.read(1)
+        reader.seek(7)
+        assert reader.read(7) == b"block1 "
+
+    with S3ShareCacheReader(
+        BUCKET, KEY, s3_client=client, max_workers=2, block_size=7
+    ) as reader:
+        reader.seek(21)
+        assert reader.read(7) == b"block3 "
+    with S3ShareCacheReader(
+        BUCKET, KEY, s3_client=client, max_workers=2, block_size=7
+    ) as reader:
+        reader.seek(-1, os.SEEK_END)
+        assert reader.read(2) == b" "
+
+
+def test_s3_share_cache_reader_tell(client):
+    with S3ShareCacheReader(BUCKET, KEY, s3_client=client) as reader:
+        assert reader.tell() == 0
+        reader.read(0)
+        assert reader.tell() == 0
+        reader.read(1)
+        assert reader.tell() == 1
+        reader.read(6)
+        assert reader.tell() == 7
+        reader.read(28)
+        assert reader.tell() == 35
+
+
+def test_s3_share_cache_reader_tell_after_seek(client):
+    with S3ShareCacheReader(
+        BUCKET, KEY, s3_client=client, max_workers=2, block_size=7
+    ) as reader:
+        reader.seek(2)
+        assert reader.tell() == 2
+        reader.seek(3)
+        assert reader.tell() == 3
+        reader.seek(13)
+        assert reader.tell() == 13
+        reader.seek(0, os.SEEK_END)
+        assert reader.tell() == 35
+
+
+def test_s3_share_cache_reader_read_large_amount_of_files(s3_empty_client):
+    content = b" " * 100
+    s3_empty_client.create_bucket(Bucket=BUCKET)
+
+    readers = []
+    for index in range(128):
+        key = "%s-%d" % (KEY, index)
+        s3_empty_client.put_object(Bucket=BUCKET, Key=key, Body=content)
+
+        reader = S3ShareCacheReader(
+            BUCKET, key, s3_client=s3_empty_client, block_size=16
+        )
+        readers.append(reader)
+
+    for _ in range(10):
+        for reader in readers:
+            assert reader.read(10) == b" " * 10
+
+    for reader in readers:
+        assert reader.read() == b""