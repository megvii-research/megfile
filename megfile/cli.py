import logging
import os
import shutil
import sys
import time
from concurrent.futures import ThreadPoolExecutor
from functools import partial

import click
from tqdm import tqdm

from megfile.interfaces import FileEntry
from megfile.lib.glob import get_non_glob_dir, has_magic
from megfile.smart import _smart_sync_single_file, smart_copy, smart_getmd5, smart_getmtime, smart_getsize, smart_glob_stat, smart_isdir, smart_isfile, smart_makedirs, smart_move, smart_open, smart_path_join, smart_remove, smart_rename, smart_scan_stat, smart_scandir, smart_stat, smart_sync, smart_sync_with_progress, smart_touch, smart_unlink
from megfile.smart_path import SmartPath
from megfile.utils import get_human_size
from megfile.version import VERSION

logging.basicConfig(level=logging.ERROR)
logging.getLogger('megfile').setLevel(level=logging.INFO)
DEFAULT_BLOCK_SIZE = 8 * 2**20  # 8MB
DEBUG = False


@click.group()
@click.option('--debug', is_flag=True, help='Enable debug mode.')
def cli(debug):
    """Client"""
    global DEBUG
    DEBUG = debug


def safe_cli():  # pragma: no cover
    try:
        cli()
    except Exception as e:
        if DEBUG:
            raise
        else:
            click.echo(f"\n[{type(e).__name__}] {e}", err=True)
            sys.exit(1)


def get_echo_path(file_stat, base_path: str = "", full_path: bool = False):
    if base_path == file_stat.path:
        path = file_stat.name
    elif full_path:
        path = file_stat.path
    else:
        path = os.path.relpath(file_stat.path, start=base_path)
    return path


def simple_echo(file_stat, base_path: str = "", full_path: bool = False):
    click.echo(get_echo_path(file_stat, base_path, full_path))


def long_echo(file_stat, base_path: str = "", full_path: bool = False):
    click.echo(
        '%12d %s %s' % (
            file_stat.stat.size,
            time.strftime(
                "%Y-%m-%d %H:%M:%S", time.localtime(file_stat.stat.mtime)),
            get_echo_path(file_stat, base_path, full_path)))


def human_echo(file_stat, base_path: str = "", full_path: bool = False):
    click.echo(
        '%10s %s %s' % (
            get_human_size(file_stat.stat.size),
            time.strftime(
                "%Y-%m-%d %H:%M:%S", time.localtime(file_stat.stat.mtime)),
            get_echo_path(file_stat, base_path, full_path)))


def smart_list_stat(path):
    if smart_isfile(path):
        yield FileEntry(os.path.basename(path), path, smart_stat(path))
    else:
        yield from smart_scandir(path)


@cli.command(short_help='List all the objects in the path.')
@click.argument('path')
@click.option(
    '-l',
    '--long',
    is_flag=True,
    help='List all the objects in the path with size, modification time and path.'
)
@click.option(
    '-r',
    '--recursive',
    is_flag=True,
    help=
    'Command is performed on all files or objects under the specified directory or prefix.'
)
@click.option(
    '-h',
    '--human-readable',
    is_flag=True,
    help='Displays file sizes in human readable format.')
def ls(path: str, long: bool, recursive: bool, human_readable: bool):
    base_path = path
    full_path = False
    if has_magic(path):
        scan_func = smart_glob_stat
        base_path = get_non_glob_dir(path)
        full_path = True
    elif recursive:
        scan_func = smart_scan_stat
    else:
        scan_func = smart_list_stat
    if long:
        if human_readable:
            echo_func = human_echo
        else:
            echo_func = long_echo
    else:
        echo_func = simple_echo

    for file_stat in scan_func(path):
        echo_func(file_stat, base_path, full_path=full_path)


@cli.command(
    short_help='Copy files from source to dest, skipping already copied.')
@click.argument('src_path')
@click.argument('dst_path')
@click.option(
    '-r',
    '--recursive',
    is_flag=True,
    help=
    'Command is performed on all files or objects under the specified directory or prefix.'
)
@click.option(
    '-T',
    '--no-target-directory',
    is_flag=True,
    help='treat dst_path as a normal file.')
@click.option('-g', '--progress-bar', is_flag=True, help='Show progress bar.')
def cp(
        src_path: str,
        dst_path: str,
        recursive: bool,
        no_target_directory: bool,
        progress_bar: bool,
):
    if not no_target_directory and smart_isdir(dst_path):
        dst_path = smart_path_join(dst_path, os.path.basename(src_path))
    if recursive:
        with ThreadPoolExecutor(max_workers=(os.cpu_count() or 1) *
                                2) as executor:
            if progress_bar:
                smart_sync_with_progress(
                    src_path,
                    dst_path,
                    followlinks=True,
                    map_func=executor.map,
                    force=True)
            else:
                smart_sync(
                    src_path,
                    dst_path,
                    followlinks=True,
                    map_func=executor.map,
                    force=True)
    else:
        if progress_bar:
            file_size = smart_stat(src_path).size
            sbar = tqdm(
                total=file_size,
                unit='B',
                ascii=True,
                unit_scale=True,
                unit_divisor=1024)

            def callback(length: int):
                sbar.update(length)

            smart_copy(src_path, dst_path, callback=callback)
            sbar.close()
        else:
            smart_copy(src_path, dst_path)


@cli.command(short_help='Move files from source to dest.')
@click.argument('src_path')
@click.argument('dst_path')
@click.option(
    '-r',
    '--recursive',
    is_flag=True,
    help=
    'Command is performed on all files or objects under the specified directory or prefix.'
)
@click.option(
    '-T',
    '--no-target-directory',
    is_flag=True,
    help='treat dst_path as a normal file.')
@click.option('-g', '--progress-bar', is_flag=True, help='Show progress bar.')
def mv(
        src_path: str,
        dst_path: str,
        recursive: bool,
        no_target_directory: bool,
        progress_bar: bool,
):
    if smart_isdir(dst_path) and not no_target_directory:
        dst_path = smart_path_join(dst_path, os.path.basename(src_path))
    if progress_bar:
        src_protocol, _ = SmartPath._extract_protocol(src_path)
        dst_protocol, _ = SmartPath._extract_protocol(dst_path)

        if recursive:
            if src_protocol == dst_protocol:
                with tqdm(total=1) as t:
                    SmartPath(src_path).rename(dst_path)
                    t.update(1)
            else:
                smart_sync_with_progress(src_path, dst_path, followlinks=True)
                smart_remove(src_path)
        else:
            if src_protocol == dst_protocol:
                with tqdm(total=1) as t:
                    SmartPath(src_path).rename(dst_path)
                    t.update(1)
            else:
                file_size = smart_stat(src_path).size
                sbar = tqdm(
                    total=file_size,
                    unit='B',
                    ascii=True,
                    unit_scale=True,
                    unit_divisor=1024)

                def callback(length: int):
                    sbar.update(length)

                smart_copy(src_path, dst_path, callback=callback)
                smart_unlink(src_path)
                sbar.close()
    else:
        move_func = smart_move if recursive else smart_rename
        move_func(src_path, dst_path)


@cli.command(short_help='Remove files from path.')
@click.argument('path')
@click.option(
    '-r',
    '--recursive',
    is_flag=True,
    help=
    'Command is performed on all files or objects under the specified directory or prefix.'
)
def rm(path: str, recursive: bool):
    remove_func = smart_remove if recursive else smart_unlink
    remove_func(path)


@cli.command(
    short_help='Make source and dest identical, modifying destination only.')
@click.argument('src_path')
@click.argument('dst_path')
@click.option('-g', '--progress-bar', is_flag=True, help='Show progress bar.')
@click.option(
    '-w',
    '--worker',
    type=click.INT,
    default=8,
    help='Number of concurrent workers.')
@click.option(
    '-f',
    '--force',
    is_flag=True,
    help='Copy files forcely, ignore same files.')
@click.option('-q', '--quiet', is_flag=True, help='Not show any progress log.')
def sync(
        src_path: str, dst_path: str, progress_bar: bool, worker: int,
        force: bool, quiet: bool):
    with ThreadPoolExecutor(max_workers=worker) as executor:
        if has_magic(src_path):
            src_root_path = get_non_glob_dir(src_path)

            def scan_func(path):
                for glob_file_entry in smart_glob_stat(path):
                    if glob_file_entry.is_file():
                        yield glob_file_entry
                    else:
                        for file_entry in smart_scan_stat(glob_file_entry.path,
                                                          followlinks=True):
                            yield file_entry
        else:
            src_root_path = src_path
            scan_func = partial(smart_scan_stat, followlinks=True)

        if progress_bar and not quiet:
            print('building progress bar', end='\r')
            file_entries = []
            total_count = total_size = 0
            for total_count, file_entry in enumerate(scan_func(src_path),
                                                     start=1):
                if total_count > 1024 * 128:
                    file_entries = []
                else:
                    file_entries.append(file_entry)
                total_size += file_entry.stat.size
                print(
                    f'building progress bar, find {total_count} files',
                    end='\r')

            if not file_entries:
                file_entries = scan_func(src_path)
        else:
            total_count = total_size = None
            file_entries = scan_func(src_path)

        if quiet:
            callback = callback_after_copy_file = None
        else:
            tbar = tqdm(total=total_count, ascii=True)
            sbar = tqdm(
                unit='B',
                ascii=True,
                unit_scale=True,
                unit_divisor=1024,
                total=total_size)

            def callback(_filename: str, length: int):
                sbar.update(length)

            def callback_after_copy_file(src_file_path, dst_file_path):
                tbar.update(1)

        for file_entry in file_entries:
            executor.submit(
                _smart_sync_single_file,
                dict(
                    src_root_path=src_root_path,
                    dst_root_path=dst_path,
                    src_file_path=file_entry.path,
                    callback=callback,
                    followlinks=True,
                    callback_after_copy_file=callback_after_copy_file,
                    force=force,
                ))
    if not quiet:
        tbar.close()
        if progress_bar:
            sbar.update(sbar.total - sbar.n)
        sbar.close()


@cli.command(short_help="Make the path if it doesn't already exist.")
@click.argument('path')
def mkdir(path: str):
    smart_makedirs(path)


@cli.command(short_help="Make the file if it doesn't already exist.")
@click.argument('path')
def touch(path: str):
    smart_touch(path)


@cli.command(short_help='Concatenate any files and send them to stdout.')
@click.argument('path')
def cat(path: str):
    with smart_open(path, 'rb') as file:
        shutil.copyfileobj(file, sys.stdout.buffer)


@cli.command(
    short_help='Concatenate any files and send first n lines of them to stdout.'
)
@click.argument('path')
@click.option(
    '-n',
    '--lines',
    type=click.INT,
    default=10,
    help='print the first NUM lines')
def head(path: str, lines: int):
    with smart_open(path, 'rb') as f:
        for _ in range(lines):
            try:
                content = f.readline()
                if not content:
                    break
            except EOFError:
                break
            click.echo(content.strip(b'\n'))


@cli.command(
    short_help='Concatenate any files and send last n lines of them to stdout.')
@click.argument('path')
@click.option(
    '-n',
    '--lines',
    type=click.INT,
    default=10,
    help='print the last NUM lines')
def tail(path: str, lines: int):
    line_list = []
    with smart_open(path, 'rb') as f:
        f.seek(0, os.SEEK_END)
        file_size = f.tell()
        f.seek(0, os.SEEK_SET)

        for current_offset in range(file_size - DEFAULT_BLOCK_SIZE,
                                    0 - DEFAULT_BLOCK_SIZE,
                                    -DEFAULT_BLOCK_SIZE):
            current_offset = max(0, current_offset)
            f.seek(current_offset)
            block_lines = f.read(DEFAULT_BLOCK_SIZE).split(b'\n')
            if len(line_list) > 0:
                block_lines[-1] += line_list[0]
                block_lines.extend(line_list[1:])
            if len(block_lines) > lines:
                line_list = block_lines[-lines:]
                break
            else:
                line_list = block_lines
    for line in line_list:
        click.echo(line)


@cli.command(short_help='Write bytes from stdin to file.')
@click.argument('path')
@click.option('-a', '--append', is_flag=True, help='Append to the given file')
@click.option(
    '-o', '--stdout', is_flag=True, help='File content to standard output')
def to(path: str, append: bool, stdout: bool):
    mode = 'wb'
    if append:
        mode = 'ab'
    with smart_open('stdio://0', 'rb') as stdin, smart_open(
            path, mode) as f, smart_open('stdio://1', 'wb') as stdout_fd:
        length = 16 * 1024
        while True:
            buf = stdin.read(length)
            if not buf:
                break
            f.write(buf)
            if stdout:
                stdout_fd.write(buf)


@cli.command(
    short_help='Produce an md5sum file for all the objects in the path.')
@click.argument('path')
def md5sum(path: str):
    click.echo(smart_getmd5(path, recalculate=True))


@cli.command(
    short_help='Return the total size and number of objects in remote:path.')
@click.argument('path')
def size(path: str):
    click.echo(smart_getsize(path))


@cli.command(
    short_help='Return the mtime and number of objects in remote:path.')
@click.argument('path')
def mtime(path: str):
    click.echo(smart_getmtime(path))


@cli.command(short_help='Return the stat and number of objects in remote:path.')
@click.argument('path')
def stat(path: str):
    click.echo(smart_stat(path))


@cli.command(short_help='Return the megfile version.')
def version():
    click.echo(VERSION)


@cli.group(short_help='Return the config file')
def config():
    pass


@config.command(short_help='Return the config file for s3')
@click.option(
<<<<<<< HEAD
    '-p', '--path', type=str, default='.aws/credentials', help='s3 config file')
=======
    '-p',
    '--path',
    type=str,
    default='~/.aws/credentials',
    help='s3 config file')
>>>>>>> abcac961
@click.option(
    '-n', '--profile-name', type=str, default='default', help='s3 config file')
@click.argument('aws_access_key_id')
@click.argument('aws_secret_access_key')
@click.option('-e', '--endpoint-url', help='endpoint-url')
@click.option('-s', '--addressing-style', help='addressing-style')
@click.option('--no-cover', is_flag=True, help='Not cover the same-name config')
def s3(
        path, profile_name, aws_access_key_id, aws_secret_access_key,
        endpoint_url, addressing_style, no_cover):
    config_dict = {
        'name': profile_name,
        'aws_access_key_id': aws_access_key_id,
        'aws_secret_access_key': aws_secret_access_key,
    }
    s3 = {}
    if endpoint_url:
        s3.update({'endpoint_url': endpoint_url})
    if addressing_style:
        s3.update({'addressing_style': addressing_style})
    if s3:
        config_dict.update({'s3': s3})

    def dumps(config_dict: dict) -> str:
        content = '[{}]\n'.format(config_dict['name'])
        content += 'aws_access_key_id = {}\n'.format(
            config_dict['aws_access_key_id'])
        content += 'aws_secret_access_key = {}\n'.format(
            config_dict['aws_secret_access_key'])
        if 's3' in config_dict.keys():
            content += '\ns3 = \n'
            s3: dict = config_dict['s3']
            if 'endpoint_url' in s3.keys():
                content += '    endpoint_url = {}\n'.format(s3['endpoint_url'])
            if 'addressing_style' in s3.keys():
                content += '    addressing_style = {}\n'.format(
                    s3['addressing_style'])
        return content

<<<<<<< HEAD
    os.makedirs(os.path.dirname(path), exist_ok=True)  # make sure dirpath exist
=======
>>>>>>> abcac961
    if not os.path.exists(path):  #If this file doesn't exist.
        content_str = dumps(config_dict)
        with open(path, 'w') as fp:
            fp.write(content_str)
        click.echo(f'Your oss config has been saved into {path}')
        return

    # This file is already exists.
    # (Considering the occasion that profile_name has been used)
    used = False
    with open(path, 'r') as fp:
        text = fp.read()
    sections = text.strip().split('[')

    if len(sections[0]) <= 1:
        sections = sections[1:]

    for i in range(0, len(sections)):
        section = sections[i]
        cur_name = section.split(']')[0]
        # Given profile_name has been used.
        if cur_name == profile_name:
            if no_cover:  # default True(cover the same-name config).
                raise NameError(f'{profile_name} has been used.')
            used = True
            sections[i] = dumps(config_dict)
            continue
        sections[i] = '\n' + ('[' + section).strip() + '\n'
        click.echo(f'The {profile_name} config has been updated.')
    text = '\n'.join(sections)
    if not used:  #Given profile_name not been used.
        text += '\n' + dumps(config_dict)
    with open(path, 'w') as fp:
        fp.write(text)
    click.echo(f'Your oss config has been saved into {path}')


if __name__ == '__main__':
    # Usage: python -m megfile.cli
    safe_cli()  # pragma: no cover<|MERGE_RESOLUTION|>--- conflicted
+++ resolved
@@ -489,15 +489,11 @@
 
 @config.command(short_help='Return the config file for s3')
 @click.option(
-<<<<<<< HEAD
-    '-p', '--path', type=str, default='.aws/credentials', help='s3 config file')
-=======
     '-p',
     '--path',
     type=str,
     default='~/.aws/credentials',
     help='s3 config file')
->>>>>>> abcac961
 @click.option(
     '-n', '--profile-name', type=str, default='default', help='s3 config file')
 @click.argument('aws_access_key_id')
@@ -537,10 +533,7 @@
                     s3['addressing_style'])
         return content
 
-<<<<<<< HEAD
     os.makedirs(os.path.dirname(path), exist_ok=True)  # make sure dirpath exist
-=======
->>>>>>> abcac961
     if not os.path.exists(path):  #If this file doesn't exist.
         content_str = dumps(config_dict)
         with open(path, 'w') as fp:
