import os
from abc import ABC, abstractmethod
from io import IOBase, UnsupportedOperation
from typing import IO, AnyStr, Iterable, List, Optional

from megfile.pathlike import (
    Access,
    BasePath,
    FileEntry,
    PathLike,
    Self,
    StatResult,
    URIPath,
)

__all__ = [
    "Access",
    "BasePath",
    "FileEntry",
    "PathLike",
    "StatResult",
    "fullname",
    "Closable",
    "FileLike",
    "Seekable",
    "Readable",
    "Writable",
    "FileCacher",
    "NullCacher",
    "ContextIterator",
    "URIPath",
]


def fullname(o):
    klass = o.__class__
    module = klass.__module__
    if module == "builtins":
        return klass.__qualname__  # avoid outputs like 'builtins.str'
    return module + "." + klass.__qualname__


# 1. Default value of closed is False
# 2. closed is set to True when close() are called
# 3. close() will only be called once
class Closable(ABC):
    @property
    def closed(self) -> bool:
        """Return True if the file-like object is closed."""
        return getattr(self, "__closed__", False)

    @abstractmethod
    def _close(self) -> None:
        pass  # pragma: no cover

    def close(self) -> None:
        """Flush and close the file-like object.

        This method has no effect if the file is already closed.
        """
        if not getattr(self, "__closed__", False):
            self._close()
            setattr(self, "__closed__", True)

    def __enter__(self: Self) -> Self:
        return self

    def __exit__(self, type, value, traceback) -> None:
        self.close()


class FileLike(Closable, IOBase, IO[AnyStr], ABC):  # pytype: disable=signature-mismatch
    def fileno(self) -> int:
        raise UnsupportedOperation("not a local file")

    def isatty(self) -> bool:
        return False

    def __repr__(self) -> str:
        return "<%s name=%r mode=%r>" % (
            fullname(self),
            self.name,
            self.mode,
        )  # pragma: no cover

    def seekable(self) -> bool:
        """Return True if the file-like object can be sought."""
        return False

    def seek(self, offset: int, whence: int = os.SEEK_SET) -> int:
        """Change stream position.

        Seek to byte `offset` relative to position indicated by `whence`:
            0  Start of stream (the default).  `offset` should be >= 0;
            1  Current position - `offset` may be negative;
            2  End of stream - `offset` usually negative.

        Return the new absolute position.
        """
        raise UnsupportedOperation("not seekable")  # pragma: no cover

    def readable(self) -> bool:
        """Return True if the file-like object can be read."""
        return False  # pragma: no cover

    def writable(self) -> bool:
        """Return True if the file-like object can be written."""
        return False

    def flush(self) -> None:
        """Flush write buffers, if applicable.

        This is not implemented for read-only and non-blocking streams.
        """


class Seekable(FileLike, ABC):
    def seekable(self) -> bool:
        """Return True if the file-like object can be sought."""
        return True

    @abstractmethod
    def seek(self, offset: int, whence: int = os.SEEK_SET) -> int:
        """Change stream position.

        Seek to byte offset `cookie` relative to position indicated by `whence`:
            0  Start of stream (the default).  `cookie` should be >= 0;
            1  Current position - `cookie` may be negative;
            2  End of stream - `cookie` usually negative.

        Return the new absolute position.
        """


class Readable(FileLike[AnyStr], ABC):
    def readable(self) -> bool:
        """Return True if the file-like object can be read."""
        return True

    @abstractmethod
    def read(self, size: Optional[int] = None) -> AnyStr:
        """Read at most `size` bytes or string, returned as a bytes or string object.

        If the `size` argument is negative, read until EOF is reached.
        Return an empty bytes or string object at EOF.
        """

    @abstractmethod
    def readline(self, size: Optional[int] = None) -> AnyStr:  # pyre-ignore[15]
        """Next line from the file, as a bytes or string object.

        Retain newline. A non-negative `size` argument limits the maximum number of
        bytes or string to return (an incomplete line may be returned then).
        Return an empty bytes object at EOF.
        """

    def readlines(self, hint: Optional[int] = None) -> List[AnyStr]:  # pyre-ignore[15]
        """Return a list of lines from the stream."""
        return self.read(size=hint).splitlines(True)  # pyre-ignore[7]

    def readinto(self, buffer: bytearray) -> int:
        """Read bytes into buffer.

        Returns number of bytes read (0 for EOF), or None if the object
        is set not to block and has no data to read.
        """
        if "b" not in self.mode:
            raise OSError("'readinto' only works on binary files")

        data = self.read(len(buffer))
        size = len(data)
        buffer[:size] = data  # pyre-ignore[6]
        return size

    def __next__(self) -> AnyStr:  # pyre-ignore[15]
        line = self.readline()
        if not line:
            raise StopIteration
        return line

    def __iter__(self: Self) -> Self:  # pyre-ignore[15]
        return self

    def truncate(self, size: Optional[int] = None) -> int:
        raise OSError("not writable")

    def write(self, data: AnyStr) -> int:
        raise OSError("not writable")

<<<<<<< HEAD
    def writelines(self, lines: Iterable[AnyStr]) -> None:  # type: ignore
=======
    def writelines(  # pyre-ignore[14]  # pytype: disable=signature-mismatch
        self, lines: Iterable[AnyStr]
    ) -> None:
>>>>>>> 300eb9a4
        raise OSError("not writable")


class Writable(FileLike[AnyStr], ABC):
    def writable(self) -> bool:
        """Return True if the file-like object can be written."""
        return True

    @abstractmethod
    def write(self, data: AnyStr) -> int:
        """Write bytes or string to file.

        Return the number of bytes or string written.
        """

<<<<<<< HEAD
    def writelines(self, lines: Iterable[AnyStr]) -> None:  # type: ignore
=======
    def writelines(  # pyre-ignore[14]  # pytype: disable=signature-mismatch
        self, lines: Iterable[AnyStr]
    ) -> None:
>>>>>>> 300eb9a4
        """Write `lines` to the file.

        Note that newlines are not added.
        `lines` can be any iterable object producing bytes-like or string-like objects.
        This is equivalent to calling write() for each element.
        """
        for line in lines:
            self.write(line)

    def truncate(self, size: Optional[int] = None) -> int:
        """
        Resize the stream to the given size in bytes.

        :param size: resize size, defaults to None
        :type size: int, optional

        :raises OSError: When the stream is not support truncate.
        :return: The new file size.
        :rtype: int
        """
        raise UnsupportedOperation("not support truncate")

    def read(self, size: Optional[int] = None) -> AnyStr:
        raise OSError("not readable")

    def readline(self, size: Optional[int] = None) -> AnyStr:  # pyre-ignore[15]
        raise OSError("not readable")

    def readlines(self, hint: Optional[int] = None) -> List[AnyStr]:  # pyre-ignore[15]
        raise OSError("not readable")


class FileCacher(ABC):
    @property
    @abstractmethod
    def cache_path(self) -> str:
        pass  # pragma: no cover

    @property
    def closed(self) -> bool:
        """Return True if the file-like object is closed."""
        return getattr(self, "__closed__", False)

    @abstractmethod
    def _close(self) -> None:
        pass  # pragma: no cover

    def close(self) -> None:
        """Flush and close the file-like object.

        This method has no effect if the file is already closed.
        """
        if not getattr(self, "__closed__", False):
            self._close()
            setattr(self, "__closed__", True)

    def __enter__(self) -> str:
        return self.cache_path

    def __exit__(self, type, value, traceback) -> None:
        self.close()

    def __del__(self):
        self.close()


class NullCacher(FileCacher):
    cache_path = None

    def __init__(self, path):
        self.cache_path = path

    def _close(self):
        pass


class ContextIterator(Closable):
    def __init__(self, iterable: Iterable) -> None:
        self._iter = iter(iterable)

    def _close(self) -> None:
        pass

    def __next__(self):
        return next(self._iter)

    def __iter__(self):
        return self<|MERGE_RESOLUTION|>--- conflicted
+++ resolved
@@ -187,13 +187,9 @@
     def write(self, data: AnyStr) -> int:
         raise OSError("not writable")
 
-<<<<<<< HEAD
-    def writelines(self, lines: Iterable[AnyStr]) -> None:  # type: ignore
-=======
     def writelines(  # pyre-ignore[14]  # pytype: disable=signature-mismatch
         self, lines: Iterable[AnyStr]
     ) -> None:
->>>>>>> 300eb9a4
         raise OSError("not writable")
 
 
@@ -209,13 +205,9 @@
         Return the number of bytes or string written.
         """
 
-<<<<<<< HEAD
-    def writelines(self, lines: Iterable[AnyStr]) -> None:  # type: ignore
-=======
     def writelines(  # pyre-ignore[14]  # pytype: disable=signature-mismatch
         self, lines: Iterable[AnyStr]
     ) -> None:
->>>>>>> 300eb9a4
         """Write `lines` to the file.
 
         Note that newlines are not added.
