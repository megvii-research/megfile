import time
from copy import deepcopy
from functools import partial
from io import BufferedReader, BytesIO
from logging import getLogger as get_logger
from threading import Lock
from typing import Iterable, Iterator, Optional, Tuple, Union

import requests
from urllib3 import HTTPResponse

from megfile.config import DEFAULT_BLOCK_SIZE, HTTP_MAX_RETRY_TIMES
from megfile.errors import http_should_retry, patch_method, translate_http_error
from megfile.interfaces import PathLike, Readable, StatResult, URIPath
from megfile.lib.compat import fspath
from megfile.lib.http_prefetch_reader import DEFAULT_TIMEOUT, HttpPrefetchReader
from megfile.lib.s3_buffered_writer import DEFAULT_MAX_BUFFER_SIZE
from megfile.lib.url import get_url_scheme
from megfile.pathlike import PathLike
from megfile.smart_path import SmartPath
from megfile.utils import _is_pickle, binary_open

__all__ = [
    'HttpPath',
    'HttpsPath',
    'get_http_session',
    'is_http',
    'http_open',
]

_logger = get_logger(__name__)
max_retries = HTTP_MAX_RETRY_TIMES


def get_http_session(
<<<<<<< HEAD
        timeout: Optional[Union[int, Tuple[int, int]]] = DEFAULT_TIMEOUT,
=======
        timeout: Union[int, Tuple[int, int]] = (30, 60 * 60),
>>>>>>> 85fc5970
        status_forcelist: Iterable[int] = (500, 502, 503, 504)
) -> requests.Session:
    session = requests.Session()

    def after_callback(response, *args, **kwargs):
        if response.status_code in status_forcelist:
            response.raise_for_status()
        return response

    def before_callback(method, url, **kwargs):
        _logger.debug(
            'send http request: %s %r, with parameters: %s', method, url,
            kwargs)

    def retry_callback(
            error,
            method,
            url,
            params=None,
            data=None,
            headers=None,
            cookies=None,
            files=None,
            auth=None,
            timeout=None,
            allow_redirects=True,
            proxies=None,
            hooks=None,
            stream=None,
            verify=None,
            cert=None,
            json=None,
            **kwargs,
    ):
        if data and hasattr(data, 'seek'):
            data.seek(0)
        elif isinstance(data, Iterator):
            _logger.warning(f'Can not retry http request with iterator data')
            raise
        if files:

            def seek_or_reopen(file_object):
                if isinstance(file_object, (str, bytes)):
                    return file_object
                elif hasattr(file_object, 'seek'):
                    file_object.seek(0)
                    return file_object
                elif hasattr(file_object, 'name'):
                    with SmartPath(file_object.name).open('rb') as f:
                        return BytesIO(f.read())
                else:
                    _logger.warning(
                        f'Can not retry http request, because the file object is not seekable and unsupport "name"'
                    )
                    raise

            for key, file_info in files.items():
                if hasattr(file_info, 'seek'):
                    file_info.seek(0)
                elif isinstance(file_info,
                                (tuple, list)) and len(file_info) >= 2:
                    file_info = list(file_info)
                    if isinstance(file_info[1],
                                  (tuple, list)) and len(file_info[1]) >= 2:
                        file_info[1] = list(file_info[1])
                        file_info[1] = seek_or_reopen(file_info[1])
                    else:
                        file_info[1] = seek_or_reopen(file_info[1])
                    files[key] = file_info

    session.request = patch_method(
        partial(session.request, timeout=timeout),
        max_retries=max_retries,
        should_retry=http_should_retry,
        before_callback=before_callback,
        after_callback=after_callback,
        retry_callback=retry_callback,
    )
    return session


def is_http(path: PathLike) -> bool:
    '''http scheme definition: http(s)://domain/path

    :param path: Path to be tested
    :returns: True if path is http url, else False
    '''

    path = fspath(path)
    if not isinstance(path, str) or not (path.startswith('http://') or
                                         path.startswith('https://')):
        return False

    scheme = get_url_scheme(path)
    return scheme == 'http' or scheme == 'https'


def http_open(
        path: PathLike,
        mode: str = 'rb',
        *,
        encoding: Optional[str] = None,
        errors: Optional[str] = None,
        max_concurrency: Optional[int] = None,
        max_buffer_size: int = DEFAULT_MAX_BUFFER_SIZE,
        forward_ratio: Optional[float] = None,
        block_size: int = DEFAULT_BLOCK_SIZE,
        **kwargs) -> Union[BufferedReader, HttpPrefetchReader]:
    '''Open a BytesIO to read binary data of given http(s) url

    .. note ::

        Essentially, it reads data of http(s) url to memory by requests, and then return BytesIO to user.

    :param path: Given path
    :param mode: Only supports 'rb' mode now
    :param encoding: encoding is the name of the encoding used to decode or encode the file. This should only be used in text mode.
    :param errors: errors is an optional string that specifies how encoding and decoding errors are to be handled—this cannot be used in binary mode.
    :param max_concurrency: Max download thread number, None by default
    :param max_buffer_size: Max cached buffer size in memory, 128MB by default
    :param block_size: Size of single block, 8MB by default. Each block will be uploaded or downloaded by single thread.
    :return: BytesIO initialized with http(s) data
    '''
    return HttpPath(path).open(
        mode,
        encoding=encoding,
        errors=errors,
        max_concurrency=max_concurrency,
        max_buffer_size=max_buffer_size,
        forward_ratio=forward_ratio,
        block_size=block_size)


@SmartPath.register
class HttpPath(URIPath):

    protocol = "http"

    def __init__(self, path: PathLike, *other_paths: PathLike):
<<<<<<< HEAD
        super().__init__(path, *other_paths)

        if str(path).startswith('https://'):
=======
        if fspath(path).startswith('https://'):
>>>>>>> 85fc5970
            self.protocol = 'https'
        self.request_kwargs = {}

    @binary_open
    def open(
            self,
            mode: str = 'rb',
            *,
            max_concurrency: Optional[int] = None,
            max_buffer_size: int = DEFAULT_MAX_BUFFER_SIZE,
            forward_ratio: Optional[float] = None,
            block_size: int = DEFAULT_BLOCK_SIZE,
            **kwargs) -> Union[BufferedReader, HttpPrefetchReader]:
        '''Open a BytesIO to read binary data of given http(s) url

        .. note ::

            Essentially, it reads data of http(s) url to memory by requests, and then return BytesIO to user.

        :param mode: Only supports 'rb' mode now
        :param encoding: encoding is the name of the encoding used to decode or encode the file. This should only be used in text mode.
        :param errors: errors is an optional string that specifies how encoding and decoding errors are to be handled—this cannot be used in binary mode.
        :param max_concurrency: Max download thread number, None by default
        :param max_buffer_size: Max cached buffer size in memory, 128MB by default
        :param block_size: Size of single block, 8MB by default. Each block will be uploaded or downloaded by single thread.
        :return: BytesIO initialized with http(s) data
        '''
        if mode not in ('rb',):
            raise ValueError('unacceptable mode: %r' % mode)

        response = None
        request_kwargs = deepcopy(self.request_kwargs)
        timeout = request_kwargs.pop('timeout', DEFAULT_TIMEOUT)
        stream = request_kwargs.pop('stream', True)
        try:
            response = get_http_session(
                timeout=timeout,
                status_forcelist=(),
            ).get(
                self.path_with_protocol, stream=stream, **request_kwargs)
            response.raise_for_status()
        except Exception as error:
            if response:
                response.close()
            raise translate_http_error(error, self.path_with_protocol)

        content_size = int(response.headers['Content-Length'])
        if (response.headers.get('Accept-Ranges') == 'bytes' and
                content_size >= block_size * 2 and
                not response.headers.get('Content-Encoding')):
            response.close()

            block_capacity = max_buffer_size // block_size
            if forward_ratio is None:
                block_forward = None
            else:
                block_forward = max(int(block_capacity * forward_ratio), 1)

            reader = HttpPrefetchReader(
                self,
                content_size=content_size,
                max_retries=max_retries,
                max_workers=max_concurrency,
                block_capacity=block_capacity,
                block_forward=block_forward,
                block_size=block_size,
            )
            if _is_pickle(reader):  # pytype: disable=wrong-arg-types
                reader = BufferedReader(reader)  # pytype: disable=wrong-arg-types
            return reader

        response.raw.name = self.path_with_protocol
        # TODO: When python version must bigger than 3.10, use urllib3>=2.0.0 instead of 'Response'
        # response.raw.auto_close = False
        # response.raw.decode_content = True
        # return BufferedReader(response.raw)
        return BufferedReader(Response(response.raw))  # pytype: disable=wrong-arg-types

    def stat(self, follow_symlinks=True) -> StatResult:
        '''
        Get StatResult of http_url response, including size and mtime, referring to http_getsize and http_getmtime

        :param follow_symlinks: Ignore this parameter, just for compatibility
        :returns: StatResult
        :raises: HttpPermissionError, HttpFileNotFoundError
        '''

        request_kwargs = deepcopy(self.request_kwargs)
        timeout = request_kwargs.pop('timeout', DEFAULT_TIMEOUT)
        stream = request_kwargs.pop('stream', True)

        try:
            with get_http_session(timeout=timeout, status_forcelist=()).get(
                    self.path_with_protocol, stream=stream,
                    **request_kwargs) as response:
                response.raise_for_status()
                headers = response.headers
        except Exception as error:
            raise translate_http_error(error, self.path_with_protocol)

        size = headers.get('Content-Length')
        if size:
            size = int(size)

        last_modified = headers.get('Last-Modified')
        if last_modified:
            last_modified = time.mktime(
                time.strptime(last_modified, "%a, %d %b %Y %H:%M:%S %Z"))

        return StatResult(  # pyre-ignore[20]
            size=size, mtime=last_modified, isdir=False,
            islnk=False, extra=headers)

    def getsize(self, follow_symlinks: bool = False) -> int:
        '''
        Get file size on the given http_url path.

        If http response header don't support Content-Length, will return None

        :param follow_symlinks: Ignore this parameter, just for compatibility
        :returns: File size (in bytes)
        :raises: HttpPermissionError, HttpFileNotFoundError
        '''
        return self.stat().size

    def getmtime(self, follow_symlinks: bool = False) -> float:
        '''
        Get Last-Modified time of the http request on the given http_url path.
        
        If http response header don't support Last-Modified, will return None

        :param follow_symlinks: Ignore this parameter, just for compatibility
        :returns: Last-Modified time (in Unix timestamp format)
        :raises: HttpPermissionError, HttpFileNotFoundError
        '''
        return self.stat().mtime

    def exists(self, followlinks: bool = False) -> bool:
        """Test if http path exists

        :param followlinks: ignore this parameter, just for compatibility
        :type followlinks: bool, optional
        :return: return True if exists
        :rtype: bool
        """
        request_kwargs = deepcopy(self.request_kwargs)
        timeout = request_kwargs.pop('timeout', DEFAULT_TIMEOUT)
        stream = request_kwargs.pop('stream', True)

        try:
            with get_http_session(timeout=timeout, status_forcelist=()).get(
                    self.path_with_protocol, stream=stream,
                    **request_kwargs) as response:
                if response.status_code == 404:
                    return False
                return True
        except requests.exceptions.ConnectionError:
            return False


@SmartPath.register
class HttpsPath(HttpPath):

    protocol = "https"


class Response(Readable):

    def __init__(self, raw: HTTPResponse) -> None:
        super().__init__()

        raw.auto_close = False
        self._block_size = 128 * 2**10  # 128KB
        self._raw = raw
        self._offset = 0
        self._buffer = BytesIO()
        self._lock = Lock()

    @property
    def name(self):
        return self._raw.name

    @property
    def mode(self):
        return 'rb'

    def tell(self) -> int:
        return self._offset

    def _clear_buffer(self) -> None:
        self._buffer.seek(0)
        self._buffer.truncate()

    def read(self, size: Optional[int] = None) -> bytes:
        if size == 0:
            return b''
        if size is not None and size < 0:
            size = None

        with self._lock:
            while not size or self._buffer.tell() < size:
                data = self._raw.read(self._block_size, decode_content=True)
                if not data:
                    break
                self._buffer.write(data)
            self._buffer.seek(0)
            content = self._buffer.read(size)
            residue = self._buffer.read()
            self._clear_buffer()
            if residue:
                self._buffer.write(residue)
            self._offset += len(content)
        return content

    def readline(self, size: Optional[int] = None) -> bytes:
        if size == 0:
            return b''
        if size is not None and size < 0:
            size = None

        with self._lock:
            self._buffer.seek(0)
            buffer = self._buffer.read()
            self._clear_buffer()
            if b'\n' in buffer:
                content = buffer[:buffer.index(b'\n') + 1]
                if size:
                    content = content[:size]
                self._buffer.write(buffer[len(content):])
            elif size and len(buffer) >= size:
                content = buffer[:size]
                self._buffer.write(buffer[size:])
            else:
                content = None
                self._buffer.write(buffer)
                while True:
                    if size and self._buffer.tell() >= size:
                        break
                    data = self._raw.read(self._block_size, decode_content=True)
                    if not data:
                        break
                    elif b"\n" in data:
                        last_content, residue = data.split(b"\n", 1)
                        self._buffer.write(last_content)
                        self._buffer.write(b"\n")
                        self._buffer.seek(0)
                        content = self._buffer.read()
                        self._clear_buffer()
                        if size and len(content) > size:
                            self._buffer.write(content[size:])
                            content = content[:size]
                        if residue:
                            self._buffer.write(residue)
                        break
                    else:
                        self._buffer.write(data)

                if content is None:
                    self._buffer.seek(0)
                    content = self._buffer.read(size)
                    residue = self._buffer.read()
                    self._clear_buffer()
                    if residue:
                        self._buffer.write(residue)
            self._offset += len(content)
        return content

    def _close(self) -> None:
        return self._raw.close()<|MERGE_RESOLUTION|>--- conflicted
+++ resolved
@@ -33,11 +33,7 @@
 
 
 def get_http_session(
-<<<<<<< HEAD
         timeout: Optional[Union[int, Tuple[int, int]]] = DEFAULT_TIMEOUT,
-=======
-        timeout: Union[int, Tuple[int, int]] = (30, 60 * 60),
->>>>>>> 85fc5970
         status_forcelist: Iterable[int] = (500, 502, 503, 504)
 ) -> requests.Session:
     session = requests.Session()
@@ -177,13 +173,9 @@
     protocol = "http"
 
     def __init__(self, path: PathLike, *other_paths: PathLike):
-<<<<<<< HEAD
         super().__init__(path, *other_paths)
 
-        if str(path).startswith('https://'):
-=======
         if fspath(path).startswith('https://'):
->>>>>>> 85fc5970
             self.protocol = 'https'
         self.request_kwargs = {}
 
