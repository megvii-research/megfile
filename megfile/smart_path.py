import os
from configparser import ConfigParser
from pathlib import PurePath
from typing import Dict, Tuple, Union

from megfile.lib.compat import fspath
from megfile.lib.url import get_url_scheme
from megfile.utils import classproperty

from .errors import ProtocolExistsError, ProtocolNotFoundError
from .interfaces import BasePath, PathLike

aliases_config = "~/.config/megfile/aliases.conf"


def _bind_function(name):
    def smart_method(self, *args, **kwargs):
        return getattr(self.pathlike, name)(*args, **kwargs)

    smart_method.__name__ = name

    return smart_method


def _bind_property(name):
    @property
    def smart_property(self):
        return getattr(self.pathlike, name)

    return smart_property


def _load_aliases_config(config_path) -> Dict[str, Dict[str, str]]:
    if not os.path.exists(config_path):
        return {}
    parser = ConfigParser()
    parser.read(config_path)
    configs = {}
    for section in parser.sections():
        configs[section] = dict(parser.items(section))
    return configs


class SmartPath(BasePath):
    _registered_protocols = dict()

    def __init__(self, path: Union[PathLike, int], *other_paths: PathLike):
        self.path = str(path) if not isinstance(path, int) else path
        pathlike = path
        if not isinstance(pathlike, BasePath):
            pathlike = self._create_pathlike(path)
        if len(other_paths) > 0:
            pathlike = pathlike.joinpath(*other_paths)
            self.path = str(pathlike)
        self.pathlike = pathlike

    @classproperty
    def _aliases(cls) -> Dict[str, Dict[str, str]]:
        config_path = os.path.expanduser(aliases_config)
        aliases = _load_aliases_config(config_path)
        setattr(cls, "_aliases", aliases)
        return aliases

    @staticmethod
    def _extract_protocol(path: Union[PathLike, int]) -> Tuple[str, Union[str, int]]:
        if isinstance(path, int):
            protocol = "file"
            path_without_protocol = path
        elif isinstance(path, str):
            protocol = get_url_scheme(path)
            if protocol == "":
                protocol = "file"
                path_without_protocol = path
            else:
                path_without_protocol = path[len(protocol) + 3 :]
        elif isinstance(path, (BasePath, SmartPath)):
            protocol = path.protocol
            path_without_protocol = str(path)
        elif isinstance(path, (PurePath, BasePath)):
            protocol, path_without_protocol = SmartPath._extract_protocol(fspath(path))
        else:
            raise ProtocolNotFoundError("protocol not found: %r" % path)
        return protocol, path_without_protocol

    @classmethod
<<<<<<< HEAD
    def _create_pathlike(cls, path: Union[PathLike, int]) -> BasePath:
        protocol, _ = cls._extract_protocol(path)
=======
    def _create_pathlike(cls, path: Union[PathLike, int]) -> BaseURIPath:
        protocol, path_without_protocol = cls._extract_protocol(path)
        aliases: Dict[str, Dict[str, str]] = cls._aliases  # pyre-ignore[9]
        if protocol in aliases:
            protocol = aliases[protocol]["protocol"]
            path = protocol + "://" + str(path_without_protocol)
>>>>>>> 300eb9a4
        if protocol.startswith("s3+"):
            protocol = "s3"
        if protocol not in cls._registered_protocols:
            raise ProtocolNotFoundError("protocol %r not found: %r" % (protocol, path))
        path_class = cls._registered_protocols[protocol]
        return path_class(path)

    @classmethod
    def register(cls, path_class, override_ok: bool = False):
        protocol = path_class.protocol
        if protocol in cls._registered_protocols and not override_ok:
            raise ProtocolExistsError("protocol already exists: %r" % protocol)
        cls._registered_protocols[protocol] = path_class
        return path_class

    symlink = _bind_function("symlink")
    symlink_to = _bind_function("symlink_to")
    hardlink_to = _bind_function("hardlink_to")
    readlink = _bind_function("readlink")
    is_dir = _bind_function("is_dir")
    is_file = _bind_function("is_file")
    is_symlink = _bind_function("is_symlink")
    access = _bind_function("access")
    exists = _bind_function("exists")
    listdir = _bind_function("listdir")
    scandir = _bind_function("scandir")
    getsize = _bind_function("getsize")
    getmtime = _bind_function("getmtime")
    stat = _bind_function("stat")
    lstat = _bind_function("lstat")
    remove = _bind_function("remove")
    rename = _bind_function("rename")
    replace = _bind_function("replace")
    unlink = _bind_function("unlink")
    mkdir = _bind_function("mkdir")
    open = _bind_function("open")
    touch = _bind_function("touch")
    walk = _bind_function("walk")
    scan = _bind_function("scan")
    scan_stat = _bind_function("scan_stat")
    glob = _bind_function("glob")
    iglob = _bind_function("iglob")
    glob_stat = _bind_function("glob_stat")
    load = _bind_function("load")
    save = _bind_function("save")
    joinpath = _bind_function("joinpath")
    abspath = _bind_function("abspath")
    realpath = _bind_function("realpath")
    relpath = _bind_function("relpath")
    is_absolute = _bind_function("is_absolute")
    is_mount = _bind_function("is_mount")
    md5 = _bind_function("md5")

    @property
    def protocol(self) -> str:
        return self.pathlike.protocol

    @classmethod
    def from_uri(cls, path: PathLike):
        return cls(path)

    as_uri = _bind_function("as_uri")
    as_posix = _bind_function("as_posix")
    __lt__ = _bind_function("__lt__")
    __le__ = _bind_function("__le__")
    __gt__ = _bind_function("__gt__")
    __ge__ = _bind_function("__ge__")
    __fspath__ = _bind_function("__fspath__")
    __truediv__ = _bind_function("__truediv__")

    is_reserved = _bind_function("is_reserved")
    match = _bind_function("match")
    relative_to = _bind_function("relative_to")
    with_name = _bind_function("with_name")
    with_suffix = _bind_function("with_suffix")
    with_stem = _bind_function("with_stem")
    iterdir = _bind_function("iterdir")
    cwd = _bind_function("cwd")
    home = _bind_function("home")
    expanduser = _bind_function("expanduser")
    resolve = _bind_function("resolve")
    chmod = _bind_function("chmod")
    lchmod = _bind_function("lchmod")
    group = _bind_function("group")
    is_socket = _bind_function("is_socket")
    is_fifo = _bind_function("is_fifo")
    is_block_device = _bind_function("is_block_device")
    is_char_device = _bind_function("is_char_device")
    owner = _bind_function("owner")
    absolute = _bind_function("absolute")
    rmdir = _bind_function("rmdir")
    is_relative_to = _bind_function("is_relative_to")
    read_bytes = _bind_function("read_bytes")
    read_text = _bind_function("read_text")
    rglob = _bind_function("rglob")
    samefile = _bind_function("samefile")
    write_bytes = _bind_function("write_bytes")
    write_text = _bind_function("write_text")
    utime = _bind_function("utime")

    drive = _bind_property("drive")
    root = _bind_property("root")
    anchor = _bind_property("anchor")
    parts = _bind_property("parts")
    parents = _bind_property("parents")
    parent = _bind_property("parent")
    name = _bind_property("name")
    suffix = _bind_property("suffix")
    suffixes = _bind_property("suffixes")
    stem = _bind_property("stem")


def get_traditional_path(path: PathLike) -> str:
    return fspath(SmartPath(path).path)<|MERGE_RESOLUTION|>--- conflicted
+++ resolved
@@ -83,17 +83,12 @@
         return protocol, path_without_protocol
 
     @classmethod
-<<<<<<< HEAD
     def _create_pathlike(cls, path: Union[PathLike, int]) -> BasePath:
-        protocol, _ = cls._extract_protocol(path)
-=======
-    def _create_pathlike(cls, path: Union[PathLike, int]) -> BaseURIPath:
         protocol, path_without_protocol = cls._extract_protocol(path)
         aliases: Dict[str, Dict[str, str]] = cls._aliases  # pyre-ignore[9]
         if protocol in aliases:
             protocol = aliases[protocol]["protocol"]
             path = protocol + "://" + str(path_without_protocol)
->>>>>>> 300eb9a4
         if protocol.startswith("s3+"):
             protocol = "s3"
         if protocol not in cls._registered_protocols:
