--- conflicted
+++ resolved
@@ -73,26 +73,12 @@
                 path_without_protocol = path
             else:
                 path_without_protocol = path[len(protocol) + 3 :]
-<<<<<<< HEAD
         elif isinstance(path, (BasePath, SmartPath)):
-            protocol = path.protocol
-            path_without_protocol = str(path)
-=======
-        elif isinstance(path, (BaseURIPath, SmartPath)):
             return str(path.protocol), str(path)
->>>>>>> ac08679b
         elif isinstance(path, (PurePath, BasePath)):
             return SmartPath._extract_protocol(fspath(path))
         else:
             raise ProtocolNotFoundError("protocol not found: %r" % path)
-<<<<<<< HEAD
-        return protocol, path_without_protocol
-
-    @classmethod
-    def _create_pathlike(cls, path: Union[PathLike, int]) -> BasePath:
-        protocol, path_without_protocol = cls._extract_protocol(path)
-=======
->>>>>>> ac08679b
         aliases: Dict[str, Dict[str, str]] = cls._aliases  # pyre-ignore[9]
         if protocol in aliases:
             protocol = aliases[protocol]["protocol"]
@@ -100,14 +86,14 @@
         return protocol, path
 
     @classmethod
-    def _create_pathlike(cls, path: Union[PathLike, int]) -> BaseURIPath:
-        protocol, unaliased_path = cls._extract_protocol(path)
+    def _create_pathlike(cls, path: Union[PathLike, int]) -> BasePath:
+        protocol, un_aliased_path = cls._extract_protocol(path)
         if protocol.startswith("s3+"):
             protocol = "s3"
         if protocol not in cls._registered_protocols:
             raise ProtocolNotFoundError("protocol %r not found: %r" % (protocol, path))
         path_class = cls._registered_protocols[protocol]
-        return path_class(unaliased_path)
+        return path_class(un_aliased_path)
 
     @classmethod
     def register(cls, path_class, override_ok: bool = False):
@@ -187,13 +173,6 @@
     with_name = _bind_function("with_name")
     with_suffix = _bind_function("with_suffix")
     with_stem = _bind_function("with_stem")
-<<<<<<< HEAD
-=======
-    is_absolute = _bind_function("is_absolute")
-    is_mount = _bind_function("is_mount")
-    abspath = _bind_function("abspath")
-    realpath = _bind_function("realpath")
->>>>>>> ac08679b
     iterdir = _bind_function("iterdir")
     cwd = _bind_function("cwd")
     home = _bind_function("home")
