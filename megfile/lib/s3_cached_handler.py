import os
from typing import Optional

from megfile.errors import translate_fs_error, translate_s3_error
from megfile.lib.s3_memory_handler import S3MemoryHandler
from megfile.utils import generate_cache_path


class S3CachedHandler(S3MemoryHandler):
    def __init__(
<<<<<<< HEAD
        self,
        bucket: str,
        key: str,
        mode: str,
        *,
        s3_client,
        cache_path: Optional[str] = None,
        remove_cache_when_open: bool = True,
        profile_name: Optional[str] = None,
    ):
        assert mode in ("rb", "wb", "ab", "rb+", "wb+", "ab+")
=======
            self,
            bucket: str,
            key: str,
            mode: str,
            *,
            s3_client,
            cache_path: Optional[str] = None,
            remove_cache_when_open: bool = True,
            profile_name: Optional[str] = None):

        if mode not in ('rb', 'wb', 'ab', 'rb+', 'wb+', 'ab+'):
            # TODO: replace AssertionError with ValueError in 4.0.0
            raise AssertionError('unacceptable mode: %r' % mode)
>>>>>>> 97395bb7

        self._bucket = bucket
        self._key = key
        self._mode = mode
        self._client = s3_client
        self._profile_name = profile_name

        if cache_path is None:
            cache_path = generate_cache_path(self.name)

        self._cache_path = cache_path
        self._fileobj = open(self._cache_path, "wb+")
        self._download_fileobj()

        if remove_cache_when_open:
            os.unlink(self._cache_path)  # pyre-ignore[6]

    def fileno(self) -> int:
        # allow numpy.array to create a memmaped ndarray
        return self._fileobj.fileno()

    def _translate_error(self, error: Exception):
        error = translate_fs_error(error, self._cache_path)  # pyre-ignore[6]
        error = translate_s3_error(error, self.name)
        return error<|MERGE_RESOLUTION|>--- conflicted
+++ resolved
@@ -8,7 +8,6 @@
 
 class S3CachedHandler(S3MemoryHandler):
     def __init__(
-<<<<<<< HEAD
         self,
         bucket: str,
         key: str,
@@ -19,22 +18,9 @@
         remove_cache_when_open: bool = True,
         profile_name: Optional[str] = None,
     ):
-        assert mode in ("rb", "wb", "ab", "rb+", "wb+", "ab+")
-=======
-            self,
-            bucket: str,
-            key: str,
-            mode: str,
-            *,
-            s3_client,
-            cache_path: Optional[str] = None,
-            remove_cache_when_open: bool = True,
-            profile_name: Optional[str] = None):
-
-        if mode not in ('rb', 'wb', 'ab', 'rb+', 'wb+', 'ab+'):
+        if mode not in ("rb", "wb", "ab", "rb+", "wb+", "ab+"):
             # TODO: replace AssertionError with ValueError in 4.0.0
-            raise AssertionError('unacceptable mode: %r' % mode)
->>>>>>> 97395bb7
+            raise AssertionError("unacceptable mode: %r" % mode)
 
         self._bucket = bucket
         self._key = key
