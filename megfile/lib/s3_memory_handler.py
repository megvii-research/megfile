import os
from io import BytesIO, UnsupportedOperation
from typing import Iterable, List, Optional

from megfile.errors import (
    S3ConfigError,
    UnknownError,
    raise_s3_error,
    translate_s3_error,
)
from megfile.interfaces import Readable, Seekable, Writable


class S3MemoryHandler(Readable[bytes], Seekable, Writable[bytes]):
    def __init__(
<<<<<<< HEAD
        self,
        bucket: str,
        key: str,
        mode: str,
        *,
        s3_client,
        profile_name: Optional[str] = None,
    ):
        assert mode in ("rb", "wb", "ab", "rb+", "wb+", "ab+")
=======
            self,
            bucket: str,
            key: str,
            mode: str,
            *,
            s3_client,
            profile_name: Optional[str] = None):

        if mode not in ('rb', 'wb', 'ab', 'rb+', 'wb+', 'ab+'):
            # TODO: replace AssertionError with ValueError in 4.0.0
            raise AssertionError('unacceptable mode: %r' % mode)
>>>>>>> 97395bb7

        self._bucket = bucket
        self._key = key
        self._mode = mode
        self._client = s3_client
        self._profile_name = profile_name

        self._fileobj = BytesIO()
        self._download_fileobj()

    @property
    def name(self) -> str:
        return "s3%s://%s/%s" % (
            f"+{self._profile_name}" if self._profile_name else "",
            self._bucket,
            self._key,
        )

    @property
    def mode(self) -> str:
        return self._mode

    def tell(self) -> int:
        return self._fileobj.tell()

    def seek(self, offset: int, whence: int = os.SEEK_SET) -> int:
        return self._fileobj.seek(offset, whence)

    def readable(self) -> bool:
        return self._mode[0] == "r" or self._mode[-1] == "+"

    def read(self, size: Optional[int] = None) -> bytes:
        if not self.readable():
            raise UnsupportedOperation("not readable")
        return self._fileobj.read(size)

    def readline(self, size: Optional[int] = None) -> bytes:
        if not self.readable():
            raise UnsupportedOperation("not readable")
        if size is None:
            size = -1
        return self._fileobj.readline(size)

    def readlines(self, hint: Optional[int] = None) -> List[bytes]:
        if not self.readable():
            raise UnsupportedOperation("not readable")
        if hint is None:
            hint = -1
        return self._fileobj.readlines(hint)

    def writable(self) -> bool:
        return self._mode[0] == "w" or self._mode[0] == "a" or self._mode[-1] == "+"

    def flush(self):
        self._fileobj.flush()

    def write(self, data: bytes) -> int:
        if not self.writable():
            raise UnsupportedOperation("not writable")
        if self._mode[0] == "a":
            self.seek(0, os.SEEK_END)
        return self._fileobj.write(data)

    def writelines(self, lines: Iterable[bytes]):
        if not self.writable():
            raise UnsupportedOperation("not writable")
        if self._mode[0] == "a":
            self.seek(0, os.SEEK_END)
        self._fileobj.writelines(lines)

    def _translate_error(self, error: Exception):
        return translate_s3_error(error, self.name)

    def _file_exists(self) -> bool:
        try:
            self._client.head_object(Bucket=self._bucket, Key=self._key)
        except Exception as error:
            error = self._translate_error(error)
            if isinstance(error, (UnknownError, S3ConfigError)):
                raise error
            return False
        return True

    def _download_fileobj(self):
        need_download = self._mode[0] == "r" or (
            self._mode[0] == "a" and self._file_exists()
        )
        if not need_download:
            return
        # directly download to the file handle
        try:
            self._client.download_fileobj(self._bucket, self._key, self._fileobj)
        except Exception as error:
            raise self._translate_error(error)
        if self._mode[0] == "r":
            self.seek(0, os.SEEK_SET)

    def _upload_fileobj(self):
        need_upload = self.writable()
        if not need_upload:
            return
        # directly upload from file handle
        self.seek(0, os.SEEK_SET)
        with raise_s3_error(self.name):
            self._client.upload_fileobj(self._fileobj, self._bucket, self._key)

    def _close(self, need_upload: bool = True):
        if need_upload:
            self._upload_fileobj()
        self._fileobj.close()<|MERGE_RESOLUTION|>--- conflicted
+++ resolved
@@ -13,7 +13,6 @@
 
 class S3MemoryHandler(Readable[bytes], Seekable, Writable[bytes]):
     def __init__(
-<<<<<<< HEAD
         self,
         bucket: str,
         key: str,
@@ -22,20 +21,9 @@
         s3_client,
         profile_name: Optional[str] = None,
     ):
-        assert mode in ("rb", "wb", "ab", "rb+", "wb+", "ab+")
-=======
-            self,
-            bucket: str,
-            key: str,
-            mode: str,
-            *,
-            s3_client,
-            profile_name: Optional[str] = None):
-
-        if mode not in ('rb', 'wb', 'ab', 'rb+', 'wb+', 'ab+'):
+        if mode not in ("rb", "wb", "ab", "rb+", "wb+", "ab+"):
             # TODO: replace AssertionError with ValueError in 4.0.0
-            raise AssertionError('unacceptable mode: %r' % mode)
->>>>>>> 97395bb7
+            raise AssertionError("unacceptable mode: %r" % mode)
 
         self._bucket = bucket
         self._key = key
