--- conflicted
+++ resolved
@@ -24,6 +24,9 @@
     DEFAULT_MAX_BUFFER_SIZE = 128 * 2**20
     DEFAULT_BLOCK_CAPACITY = 16
 
+DEFAULT_MIN_BLOCK_SIZE = int(
+    os.getenv('MEGFILE_MIN_BLOCK_SIZE') or 64 * 2**20)  # 64MB
+
 if os.getenv('MEGFILE_MAX_BLOCK_SIZE'):
     DEFAULT_MAX_BLOCK_SIZE = int(os.environ['MEGFILE_MAX_BLOCK_SIZE'])
     if DEFAULT_MAX_BLOCK_SIZE < DEFAULT_BLOCK_SIZE:
@@ -34,16 +37,6 @@
 else:
     DEFAULT_MAX_BLOCK_SIZE = max(128 * 2**20, DEFAULT_BLOCK_SIZE)
 
-<<<<<<< HEAD
-DEFAULT_BLOCK_SIZE = int(os.getenv('MEGFILE_BLOCK_SIZE') or 8 * 2**20)  # 8MB
-DEFAULT_MIN_BLOCK_SIZE = int(
-    os.getenv('MEGFILE_MIN_BLOCK_SIZE') or 64 * 2**20)  # 64MB
-DEFAULT_MAX_BLOCK_SIZE = int(
-    os.getenv('MEGFILE_MAX_BLOCK_SIZE') or DEFAULT_BLOCK_SIZE * 16)  # 128MB
-DEFAULT_MAX_BUFFER_SIZE = int(
-    os.getenv('MEGFILE_MAX_BUFFER_SIZE') or DEFAULT_BLOCK_SIZE * 16)  # 128MB
-=======
->>>>>>> 6571a5c8
 GLOBAL_MAX_WORKERS = int(os.getenv('MEGFILE_MAX_WORKERS') or 32)
 DEFAULT_MAX_RETRY_TIMES = int(os.getenv('MEGFILE_MAX_RETRY_TIMES') or 10)
 
