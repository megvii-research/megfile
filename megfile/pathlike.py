--- conflicted
+++ resolved
@@ -412,6 +412,21 @@
         raw_suffix = self.suffix
         return self.from_path(path[: len(path) - len(raw_suffix)] + suffix)
 
+    def relpath(self, start=None):
+        """Return the relative path."""
+        if start is None:
+            raise TypeError("start is required")
+
+        other_path = self.from_path(start).path_with_protocol
+        path = self.path_with_protocol
+
+        if path.startswith(other_path):
+            relative = path[len(other_path) :]
+            relative = relative.lstrip("/")
+            return relative
+
+        raise ValueError("%r does not start with %r" % (path, other_path))
+
     def is_absolute(self) -> bool:
         return True
 
@@ -611,29 +626,9 @@
         """Return the size, in bytes."""
         raise NotImplementedError('method "getsize" not implemented: %r' % self)
 
-<<<<<<< HEAD
     def getmtime(self, follow_symlinks: bool = True) -> float:
         """Return the time of last modification."""
         raise NotImplementedError('method "getmtime" not implemented: %r' % self)
-=======
-    def relpath(self, start=None):
-        """Return the relative path."""
-        if start is None:
-            raise TypeError("start is required")
-
-        other_path = self.from_path(start).path_with_protocol
-        path = self.path_with_protocol
-
-        if path.startswith(other_path):
-            relative = path[len(other_path) :]
-            relative = relative.lstrip("/")
-            return relative
-
-        raise ValueError("%r does not start with %r" % (path, other_path))
-
-    def is_absolute(self) -> bool:
-        return True
->>>>>>> ac08679b
 
     def stat(self, follow_symlinks=True) -> StatResult:
         """Get the status of the path."""
