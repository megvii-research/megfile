import hashlib
import io
import os
import re
import time
from concurrent.futures import ThreadPoolExecutor
from functools import cached_property, lru_cache, wraps
from logging import getLogger as get_logger
from typing import IO, Any, BinaryIO, Callable, Dict, Iterator, List, Optional, Tuple

import boto3
import botocore
from botocore.awsrequest import AWSResponse

from megfile.config import (
    DEFAULT_BLOCK_SIZE,
    DEFAULT_MAX_BLOCK_SIZE,
    DEFAULT_MIN_BLOCK_SIZE,
    GLOBAL_MAX_WORKERS,
    S3_CLIENT_CACHE_MODE,
    S3_MAX_RETRY_TIMES,
)
from megfile.errors import (
    S3BucketNotFoundError,
    S3ConfigError,
    S3FileExistsError,
    S3FileNotFoundError,
    S3IsADirectoryError,
    S3NameTooLongError,
    S3NotADirectoryError,
    S3NotALinkError,
    S3PermissionError,
    S3UnknownError,
    SameFileError,
    UnsupportedError,
    _create_missing_ok_generator,
    patch_method,
    raise_s3_error,
    s3_error_code_should_retry,
    s3_should_retry,
    translate_fs_error,
    translate_s3_error,
)
from megfile.errors import (
    _logger as error_logger,
)
from megfile.interfaces import (
    Access,
    ContextIterator,
    FileCacher,
    FileEntry,
    PathLike,
    StatResult,
    URIPath,
)
from megfile.lib.compare import is_same_file
from megfile.lib.compat import fspath
from megfile.lib.fnmatch import translate
from megfile.lib.glob import has_magic, has_magic_ignore_brace, ungloblize
from megfile.lib.joinpath import uri_join
from megfile.lib.s3_buffered_writer import (
    DEFAULT_MAX_BUFFER_SIZE,
    S3BufferedWriter,
)
from megfile.lib.s3_cached_handler import S3CachedHandler
from megfile.lib.s3_limited_seekable_writer import S3LimitedSeekableWriter
from megfile.lib.s3_memory_handler import S3MemoryHandler
from megfile.lib.s3_pipe_handler import S3PipeHandler
from megfile.lib.s3_prefetch_reader import S3PrefetchReader
from megfile.lib.s3_share_cache_reader import S3ShareCacheReader
from megfile.lib.url import get_url_scheme
from megfile.smart_path import SmartPath
from megfile.utils import (
    _is_pickle,
    calculate_md5,
    generate_cache_path,
    get_binary_mode,
    get_content_offset,
    is_readable,
    necessary_params,
    process_local,
    thread_local,
)

__all__ = [
    "S3Path",
    "parse_s3_url",
    "get_endpoint_url",
    "get_s3_session",
    "get_s3_client",
    "s3_path_join",
    "is_s3",
    "s3_buffered_open",
    "s3_cached_open",
    "s3_memory_open",
    "s3_pipe_open",
    "s3_prefetch_open",
    "s3_share_cache_open",
    "s3_open",
    "S3Cacher",
    "S3BufferedWriter",
    "S3LimitedSeekableWriter",
    "S3PrefetchReader",
    "S3ShareCacheReader",
    "s3_upload",
    "s3_download",
    "s3_load_content",
    "s3_readlink",
    "s3_glob",
    "s3_glob_stat",
    "s3_iglob",
    "s3_rename",
    "s3_makedirs",
    "s3_concat",
    "s3_lstat",
]
_logger = get_logger(__name__)
content_md5_header = "megfile-content-md5"
endpoint_url = "https://s3.amazonaws.com"
max_pool_connections = GLOBAL_MAX_WORKERS  # for compatibility
max_retries = S3_MAX_RETRY_TIMES
max_keys = 1000


def _patch_make_request(client: botocore.client.BaseClient):
    def after_callback(result: Tuple[AWSResponse, dict], *args, **kwargs):
        if (
            not isinstance(result, tuple)
            or len(result) != 2
            or not isinstance(result[0], AWSResponse)
            or not isinstance(result[1], dict)
        ):
            return result
        http, parsed_response = result
        if http.status_code >= 500:
            error_code = parsed_response.get("Error", {}).get("Code")
            operation_model = kwargs.get("operation_model") or (
                args[0] if args else None
            )
            operation_name = operation_model.name if operation_model else "ProxyMethod"
            error_class = client.exceptions.from_code(error_code)
            raise error_class(parsed_response, operation_name)
        return result

    def retry_callback(error, operation_model, request_dict, request_context):
        if is_readable(request_dict["body"]):
            request_dict["body"].seek(0)

    def before_callback(operation_model, request_dict, request_context):
        _logger.debug(
            "send s3 request: %r, with parameters: %s",
            operation_model.name,
            request_dict,
        )

    client._make_request = patch_method(
        client._make_request,
        max_retries=max_retries,
        should_retry=s3_should_retry,
        after_callback=after_callback,
        before_callback=before_callback,
        retry_callback=retry_callback,
    )
    return client


def parse_s3_url(s3_url: PathLike) -> Tuple[str, str]:
    s3_url = fspath(s3_url)
    if not is_s3(s3_url):
        raise ValueError("Not a s3 url: %r" % s3_url)
    right_part = s3_url.split("://", maxsplit=1)[1]
    bucket_pattern = re.match("(.*?)/", right_part)
    if bucket_pattern is None:
        bucket = right_part
        path = ""
    else:
        bucket = bucket_pattern.group(1)
        path = right_part[len(bucket) + 1 :]
    return bucket, path


def get_scoped_config(profile_name: Optional[str] = None) -> Dict:
    return get_s3_session(profile_name=profile_name)._session.get_scoped_config()


@lru_cache()
def warning_endpoint_url(key: str, endpoint_url: str):
    _logger.info("using %s: %s" % (key, endpoint_url))


def get_endpoint_url(profile_name: Optional[str] = None) -> str:
    """Get the endpoint url of S3

    :returns: S3 endpoint url
    """
    if profile_name:
        environ_keys = (f"{profile_name}__OSS_ENDPOINT".upper(),)
    else:
        environ_keys = ("OSS_ENDPOINT", "AWS_ENDPOINT_URL_S3", "AWS_ENDPOINT_URL")
    for environ_key in environ_keys:
        environ_endpoint_url = os.environ.get(environ_key)
        if environ_endpoint_url:
            warning_endpoint_url(environ_key, environ_endpoint_url)
            return environ_endpoint_url
    try:
        config = get_scoped_config(profile_name=profile_name)
        config_endpoint_url = config.get("s3", {}).get("endpoint_url")
        config_endpoint_url = config_endpoint_url or config.get("endpoint_url")
        if config_endpoint_url:
            warning_endpoint_url("~/.aws/config", config_endpoint_url)
            return config_endpoint_url
    except botocore.exceptions.ProfileNotFound:
        pass
    return endpoint_url


def get_s3_session(profile_name=None) -> boto3.Session:
    """Get S3 session

    :returns: S3 session
    """
    return thread_local(
        f"s3_session:{profile_name}", boto3.Session, profile_name=profile_name
    )


def get_access_token(profile_name=None):
    access_key_env_name = (
        f"{profile_name}__AWS_ACCESS_KEY_ID".upper()
        if profile_name
        else "AWS_ACCESS_KEY_ID"
    )
    secret_key_env_name = (
        f"{profile_name}__AWS_SECRET_ACCESS_KEY".upper()
        if profile_name
        else "AWS_SECRET_ACCESS_KEY"
    )
    access_key = os.getenv(access_key_env_name)
    secret_key = os.getenv(secret_key_env_name)
    if access_key and secret_key:
        return access_key, secret_key

    try:
        credentials = get_s3_session(profile_name=profile_name).get_credentials()
    except botocore.exceptions.ProfileNotFound:
        credentials = None
    if credentials:
        if not access_key:
            access_key = credentials.access_key
        if not secret_key:
            secret_key = credentials.secret_key
    return access_key, secret_key


def get_s3_client(
    config: Optional[botocore.config.Config] = None,
    cache_key: Optional[str] = None,
    profile_name: Optional[str] = None,
):
    """Get S3 client

    :returns: S3 client
    """
    if cache_key is not None:
        local_storage = thread_local
        if S3_CLIENT_CACHE_MODE == "process_local":
            local_storage = process_local
        return local_storage(
            f"{cache_key}:{profile_name}",
            get_s3_client,
            config=config,
            profile_name=profile_name,
        )

    if config:
        config = botocore.config.Config(
            connect_timeout=5, max_pool_connections=GLOBAL_MAX_WORKERS
        ).merge(config)
    else:
        config = botocore.config.Config(
            connect_timeout=5, max_pool_connections=GLOBAL_MAX_WORKERS
        )

    addressing_style_env_key = "AWS_S3_ADDRESSING_STYLE"
    if profile_name:
        addressing_style_env_key = f"{profile_name}__AWS_S3_ADDRESSING_STYLE".upper()
    addressing_style = os.environ.get(addressing_style_env_key)
    if addressing_style:
        config = config.merge(
            botocore.config.Config(s3={"addressing_style": addressing_style})
        )

    access_key, secret_key = get_access_token(profile_name)
    try:
        session = get_s3_session(profile_name=profile_name)
    except botocore.exceptions.ProfileNotFound:
        session = get_s3_session()
    client = session.client(
        "s3",
        endpoint_url=get_endpoint_url(profile_name=profile_name),
        config=config,
        aws_access_key_id=access_key,
        aws_secret_access_key=secret_key,
    )
    client = _patch_make_request(client)
    return client


def get_s3_client_with_cache(
    config: Optional[botocore.config.Config] = None, profile_name: Optional[str] = None
):
    return get_s3_client(
        config=config, cache_key="s3_filelike_client", profile_name=profile_name
    )


def s3_path_join(path: PathLike, *other_paths: PathLike) -> str:
    """
    Concat 2 or more path to a complete path

    :param path: Given path
    :param other_paths: Paths to be concatenated
    :returns: Concatenated complete path

    .. note ::

        The difference between this function and ``os.path.join`` is that this function ignores left side slash (which indicates absolute path) in ``other_paths`` and will directly concat.
        e.g. os.path.join('/path', 'to', '/file') => '/file', but s3_path_join('/path', 'to', '/file') => '/path/to/file'
    """
    return uri_join(fspath(path), *map(fspath, other_paths))


def _list_all_buckets(profile_name: Optional[str] = None) -> List[str]:
    client = get_s3_client_with_cache(profile_name=profile_name)
    response = client.list_buckets()
    return [content["Name"] for content in response["Buckets"]]


def _parse_s3_url_ignore_brace(s3_url: str) -> Tuple[str, str]:
    s3_url = fspath(s3_url)
    s3_scheme, right_part = s3_url[:5], s3_url[5:]
    if s3_scheme != "s3://":
        raise ValueError("Not a s3 url: %r" % s3_url)
    left_brace = False
    for current_index, current_character in enumerate(right_part):
        if current_character == "/" and left_brace is False:
            return right_part[:current_index], right_part[current_index + 1 :]
        elif current_character == "{":
            left_brace = True
        elif current_character == "}":
            left_brace = False
    return right_part, ""


def _group_s3path_by_bucket(
    s3_pathname: str, profile_name: Optional[str] = None
) -> List[str]:
    bucket, key = _parse_s3_url_ignore_brace(s3_pathname)
    if not bucket:
        if not key:
            raise UnsupportedError("Glob whole s3", s3_pathname)
        raise S3BucketNotFoundError("Empty bucket name: %r" % s3_pathname)

    grouped_path = []

    def generate_s3_path(bucket: str, key: str) -> str:
        if key:
            return "s3://%s/%s" % (bucket, key)
        return "s3://%s%s" % (bucket, "/" if s3_pathname.endswith("/") else "")

    all_bucket = lru_cache(maxsize=1)(_list_all_buckets)
    for bucket_name in ungloblize(bucket):
        if has_magic(bucket_name):
            split_bucket_name = bucket_name.split("/", 1)
            path_part = None
            if len(split_bucket_name) == 2:
                bucket_name, path_part = split_bucket_name
            pattern = re.compile(translate(re.sub(r"\*{2,}", "*", bucket_name)))

            for bucket in all_bucket(profile_name):
                if pattern.fullmatch(bucket) is not None:
                    if path_part is not None:
                        bucket = "%s/%s" % (bucket, path_part)
                    grouped_path.append(generate_s3_path(bucket, key))
        else:
            grouped_path.append(generate_s3_path(bucket_name, key))

    return grouped_path


def _s3_split_magic_ignore_brace(s3_pathname: str) -> Tuple[str, str]:
    if not s3_pathname:
        raise ValueError("s3_pathname: %s", s3_pathname)

    has_protocol = False
    if s3_pathname.startswith("s3://"):
        has_protocol = True
        s3_pathname = s3_pathname[5:]

    has_delimiter = False
    if s3_pathname.endswith("/"):
        has_delimiter = True
        s3_pathname = s3_pathname[:-1]

    normal_parts = []
    magic_parts = []
    left_brace = False
    left_index = 0
    for current_index, current_character in enumerate(s3_pathname):
        if current_character == "/" and left_brace is False:
            if has_magic_ignore_brace(s3_pathname[left_index:current_index]):
                magic_parts.append(s3_pathname[left_index:current_index])
                if s3_pathname[current_index + 1 :]:
                    magic_parts.append(s3_pathname[current_index + 1 :])
                    left_index = len(s3_pathname)
                break
            normal_parts.append(s3_pathname[left_index:current_index])
            left_index = current_index + 1
        elif current_character == "{":
            left_brace = True
        elif current_character == "}":
            left_brace = False
    if s3_pathname[left_index:]:
        if has_magic_ignore_brace(s3_pathname[left_index:]):
            magic_parts.append(s3_pathname[left_index:])
        else:
            normal_parts.append(s3_pathname[left_index:])

    if has_protocol and normal_parts:
        normal_parts.insert(0, "s3:/")
    elif has_protocol:
        magic_parts.insert(0, "s3:/")

    if has_delimiter and magic_parts:
        magic_parts.append("")
    elif has_delimiter:
        normal_parts.append("")

    return "/".join(normal_parts), "/".join(magic_parts)


def _group_s3path_by_prefix(s3_pathname: str) -> List[str]:
    _, key = parse_s3_url(s3_pathname)
    if not key:
        return ungloblize(s3_pathname)

    top_dir, magic_part = _s3_split_magic_ignore_brace(s3_pathname)
    if not top_dir:
        return [magic_part]
    grouped_path = []
    for pathname in ungloblize(top_dir):
        if magic_part:
            pathname = "/".join([pathname, magic_part])
        grouped_path.append(pathname)
    return grouped_path


def _become_prefix(prefix: str) -> str:
    if prefix != "" and not prefix.endswith("/"):
        prefix += "/"
    return prefix


def _s3_split_magic(s3_pathname: str) -> Tuple[str, str]:
    if not has_magic(s3_pathname):
        return s3_pathname, ""
    delimiter = "/"
    normal_parts = []
    magic_parts = []
    all_parts = s3_pathname.split(delimiter)
    for i, part in enumerate(all_parts):
        if not has_magic(part):
            normal_parts.append(part)
        else:
            magic_parts = all_parts[i:]
            break
    return delimiter.join(normal_parts), delimiter.join(magic_parts)


def _list_objects_recursive(s3_client, bucket: str, prefix: str, delimiter: str = ""):
    resp = s3_client.list_objects_v2(
        Bucket=bucket, Prefix=prefix, Delimiter=delimiter, MaxKeys=max_keys
    )

    while True:
        yield resp

        if not resp["IsTruncated"]:
            break

        resp = s3_client.list_objects_v2(
            Bucket=bucket,
            Prefix=prefix,
            Delimiter=delimiter,
            ContinuationToken=resp["NextContinuationToken"],
            MaxKeys=max_keys,
        )


def _make_stat(content: Dict[str, Any]):
    return StatResult(
        islnk=content.get("islnk", False),
        size=content["Size"],
        mtime=content["LastModified"].timestamp(),
        extra=content,
    )


def _s3_glob_stat_single_path(
    s3_pathname: PathLike,
    recursive: bool = True,
    missing_ok: bool = True,
    followlinks: bool = False,
    profile_name: Optional[str] = None,
) -> Iterator[FileEntry]:
    s3_pathname = fspath(s3_pathname)
    if not recursive:
        # If not recursive, replace ** with *
        s3_pathname = re.sub(r"\*{2,}", "*", s3_pathname)
    top_dir, wildcard_part = _s3_split_magic(s3_pathname)
    search_dir = wildcard_part.endswith("/")

    def should_recursive(wildcard_part: str) -> bool:
        if "**" in wildcard_part:
            return True
        for expanded_path in ungloblize(wildcard_part):
            parts_length = len(expanded_path.split("/"))
            if parts_length + search_dir >= 2:
                return True
        return False

    def create_generator(_s3_pathname) -> Iterator[FileEntry]:
        top_dir_with_profile = top_dir
        if profile_name:
            top_dir_with_profile = f"s3+{profile_name}://{top_dir[5:]}"
        if not S3Path(top_dir_with_profile).exists():
            return
        if not has_magic(_s3_pathname):
            _s3_pathname_obj = S3Path(_s3_pathname)
            if _s3_pathname_obj.is_file():
                stat = S3Path(_s3_pathname).stat(follow_symlinks=followlinks)
                yield FileEntry(_s3_pathname_obj.name, _s3_pathname_obj.path, stat)
            if _s3_pathname_obj.is_dir():
                yield FileEntry(
                    _s3_pathname_obj.name, _s3_pathname_obj.path, StatResult(isdir=True)
                )
            return

        delimiter = ""
        if not should_recursive(wildcard_part):
            delimiter = "/"

        dirnames = set()
        pattern = re.compile(translate(_s3_pathname))
        bucket, key = parse_s3_url(top_dir)
        prefix = _become_prefix(key)
        client = get_s3_client_with_cache(profile_name=profile_name)
        with raise_s3_error(_s3_pathname):
            for resp in _list_objects_recursive(client, bucket, prefix, delimiter):
                for content in resp.get("Contents", []):
                    path = s3_path_join("s3://", bucket, content["Key"])
                    if not search_dir and pattern.match(path):
                        yield FileEntry(S3Path(path).name, path, _make_stat(content))
                    dirname = os.path.dirname(path)
                    while dirname not in dirnames and dirname != top_dir:
                        dirnames.add(dirname)
                        path = dirname + "/" if search_dir else dirname
                        if pattern.match(path):
                            yield FileEntry(
                                S3Path(path).name, path, StatResult(isdir=True)
                            )
                        dirname = os.path.dirname(dirname)
                for common_prefix in resp.get("CommonPrefixes", []):
                    path = s3_path_join("s3://", bucket, common_prefix["Prefix"])
                    dirname = os.path.dirname(path)
                    if dirname not in dirnames and dirname != top_dir:
                        dirnames.add(dirname)
                        path = dirname + "/" if search_dir else dirname
                        if pattern.match(path):
                            yield FileEntry(
                                S3Path(path).name, path, StatResult(isdir=True)
                            )

    return create_generator(s3_pathname)


def _s3_scan_pairs(
    src_url: PathLike, dst_url: PathLike
) -> Iterator[Tuple[PathLike, PathLike]]:
    for src_file_path in S3Path(src_url).scan():
        content_path = src_file_path[len(src_url) :]
        if len(content_path) > 0:
            dst_file_path = s3_path_join(dst_url, content_path)
        else:
            dst_file_path = dst_url
        yield src_file_path, dst_file_path


def is_s3(path: PathLike) -> bool:
    """
    1. According to `aws-cli <https://docs.aws.amazon.com/cli/latest/reference/s3/index.html>`_ , test if a path is s3 path.
    2. megfile also support the path like `s3[+profile_name]://bucket/key`

    :param path: Path to be tested
    :returns: True if path is s3 path, else False
    """
    path = fspath(path)
    if re.match(r"^s3(\+\w+)?:\/\/", path):
        return True
    return False


def _s3_binary_mode(s3_open_func):
    @wraps(s3_open_func)
    def wrapper(
        s3_url,
        mode: str = "rb",
        encoding: Optional[str] = None,
        errors: Optional[str] = None,
        **kwargs,
    ):
        bucket, key = parse_s3_url(s3_url)
        if not bucket:
            raise S3BucketNotFoundError("Empty bucket name: %r" % s3_url)

        if not key or key.endswith("/"):
            raise S3IsADirectoryError("Is a directory: %r" % s3_url)

        if "x" in mode:
            if S3Path(s3_url).is_file():
                raise S3FileExistsError("File exists: %r" % s3_url)
            mode = mode.replace("x", "w")

        fileobj = s3_open_func(s3_url, get_binary_mode(mode), **kwargs)
        if "b" not in mode:
            fileobj = io.TextIOWrapper(fileobj, encoding=encoding, errors=errors)  # type: ignore
            fileobj.mode = mode  # pyre-ignore[41]
        return fileobj

    return wrapper


@_s3_binary_mode
def s3_prefetch_open(
    s3_url: PathLike,
    mode: str = "rb",
    followlinks: bool = False,
    *,
    max_concurrency: Optional[int] = None,
    max_block_size: int = DEFAULT_BLOCK_SIZE,
) -> S3PrefetchReader:
    """Open a asynchronous prefetch reader, to support fast sequential read and random read

    .. note ::

        User should make sure that reader / writer are closed correctly

        Supports context manager

        Some parameter setting may perform well: max_concurrency=10 or 20, max_block_size=8 or 16 MB, default value None means using global thread pool

    :param max_concurrency: Max download thread number, None by default
    :param max_block_size: Max data size downloaded by each thread, in bytes, 8MB by default
    :returns: An opened S3PrefetchReader object
    :raises: S3FileNotFoundError
    """
    if mode != "rb":
        raise ValueError("unacceptable mode: %r" % mode)
    if not isinstance(s3_url, S3Path):
        s3_url = S3Path(s3_url)
    if followlinks:
        try:
            s3_url = s3_url.readlink()
        except S3NotALinkError:
            pass

    bucket, key = parse_s3_url(s3_url.path_with_protocol)
    config = botocore.config.Config(max_pool_connections=max_pool_connections)
    client = get_s3_client_with_cache(config=config, profile_name=s3_url._profile_name)
    return S3PrefetchReader(
        bucket,
        key,
        s3_client=client,
        max_retries=max_retries,
        max_workers=max_concurrency,
        block_size=max_block_size,
        profile_name=s3_url._profile_name,
    )


@_s3_binary_mode
def s3_share_cache_open(
    s3_url: PathLike,
    mode: str = "rb",
    followlinks: bool = False,
    *,
    cache_key: str = "lru",
    max_concurrency: Optional[int] = None,
    max_block_size: int = DEFAULT_BLOCK_SIZE,
) -> S3ShareCacheReader:
    """Open a asynchronous prefetch reader, to support fast sequential read and random read

    .. note ::

        User should make sure that reader / writer are closed correctly

        Supports context manager

        Some parameter setting may perform well: max_concurrency=10 or 20, max_block_size=8 or 16 MB, default value None means using global thread pool

    :param max_concurrency: Max download thread number, None by default
    :param max_block_size: Max data size downloaded by each thread, in bytes, 8MB by default
    :returns: An opened S3ShareCacheReader object
    :raises: S3FileNotFoundError
    """
    if mode != "rb":
        raise ValueError("unacceptable mode: %r" % mode)

    if not isinstance(s3_url, S3Path):
        s3_url = S3Path(s3_url)
    if followlinks:
        try:
            s3_url = s3_url.readlink()
        except S3NotALinkError:
            pass

    bucket, key = parse_s3_url(s3_url.path_with_protocol)
    config = botocore.config.Config(max_pool_connections=max_pool_connections)
    client = get_s3_client_with_cache(config=config, profile_name=s3_url._profile_name)
    return S3ShareCacheReader(
        bucket,
        key,
        cache_key=cache_key,
        s3_client=client,
        max_retries=max_retries,
        max_workers=max_concurrency,
        block_size=max_block_size,
        profile_name=s3_url._profile_name,
    )


@_s3_binary_mode
def s3_pipe_open(
    s3_url: PathLike, mode: str, followlinks: bool = False, *, join_thread: bool = True
) -> S3PipeHandler:
    """Open a asynchronous read-write reader / writer, to support fast sequential read / write

    .. note ::

        User should make sure that reader / writer are closed correctly

        Supports context manager

        When join_thread is False, while the file handle are closing, this function will not wait until the asynchronous writing finishes;
        False doesn't affect read-handle, but this can speed up write-handle because file will be written asynchronously.
        But asynchronous behavior can guarantee the file are successfully written, and frequent execution may cause thread and file handle exhaustion

    :param mode: Mode to open file, either "rb" or "wb"
    :param join_thread: If wait after function execution until s3 finishes writing
    :returns: An opened BufferedReader / BufferedWriter object
    """
    if mode not in ("rb", "wb"):
        raise ValueError("unacceptable mode: %r" % mode)

    if mode[0] == "r" and not S3Path(s3_url).is_file():
        raise S3FileNotFoundError("No such file: %r" % s3_url)

    if not isinstance(s3_url, S3Path):
        s3_url = S3Path(s3_url)
    if followlinks:
        try:
            s3_url = s3_url.readlink()
        except S3NotALinkError:
            pass

    bucket, key = parse_s3_url(s3_url.path_with_protocol)
    config = botocore.config.Config(max_pool_connections=max_pool_connections)
    client = get_s3_client_with_cache(config=config, profile_name=s3_url._profile_name)
    return S3PipeHandler(
        bucket,
        key,
        mode,
        s3_client=client,
        join_thread=join_thread,
        profile_name=s3_url._profile_name,
    )


@_s3_binary_mode
def s3_cached_open(
    s3_url: PathLike,
    mode: str,
    followlinks: bool = False,
    *,
    cache_path: Optional[str] = None,
) -> S3CachedHandler:
    """Open a local-cache file reader / writer, for frequent random read / write

    .. note ::

        User should make sure that reader / writer are closed correctly

        Supports context manager

        cache_path can specify the path of cache file. Performance could be better if cache file path is on ssd or tmpfs

    :param mode: Mode to open file, could be one of "rb", "wb" or "ab"
    :param cache_path: cache file path
    :returns: An opened BufferedReader / BufferedWriter object
    """
    if mode not in ("rb", "wb", "ab", "rb+", "wb+", "ab+"):
        raise ValueError("unacceptable mode: %r" % mode)
    if not isinstance(s3_url, S3Path):
        s3_url = S3Path(s3_url)
    if followlinks:
        try:
            s3_url = s3_url.readlink()
        except S3NotALinkError:
            pass

    bucket, key = parse_s3_url(s3_url.path_with_protocol)
    config = botocore.config.Config(max_pool_connections=max_pool_connections)
    client = get_s3_client_with_cache(config=config, profile_name=s3_url._profile_name)
    return S3CachedHandler(
        bucket,
        key,
        mode,
        s3_client=client,
        cache_path=cache_path,
        profile_name=s3_url._profile_name,
    )


@_s3_binary_mode
def s3_buffered_open(
<<<<<<< HEAD
    s3_url: PathLike,
    mode: str,
    followlinks: bool = False,
    *,
    max_concurrency: Optional[int] = None,
    max_buffer_size: int = DEFAULT_MAX_BUFFER_SIZE,
    forward_ratio: Optional[float] = None,
    block_size: int = DEFAULT_BLOCK_SIZE,
    limited_seekable: bool = False,
    buffered: bool = False,
    share_cache_key: Optional[str] = None,
    cache_path: Optional[str] = None,
    min_block_size: int = DEFAULT_MIN_BLOCK_SIZE,
    max_block_size: int = DEFAULT_MAX_BLOCK_SIZE,
) -> IO:
    """Open an asynchronous prefetch reader, to support fast sequential read
=======
        s3_url: PathLike,
        mode: str,
        followlinks: bool = False,
        *,
        max_concurrency: Optional[int] = None,
        max_buffer_size: int = DEFAULT_MAX_BUFFER_SIZE,
        forward_ratio: Optional[float] = None,
        block_size: Optional[int] = None,
        limited_seekable: bool = False,
        buffered: bool = False,
        share_cache_key: Optional[str] = None,
        cache_path: Optional[str] = None,
        min_block_size: Optional[int] = None,
        max_block_size: int = DEFAULT_MAX_BLOCK_SIZE) -> IO:
    '''Open an asynchronous prefetch reader, to support fast sequential read
>>>>>>> 97395bb7

    .. note ::

        User should make sure that reader / writer are closed correctly

        Supports context manager

        Some parameter setting may perform well: max_concurrency=10 or 20, max_block_size=8 or 16 MB, default value None means using global thread pool

    :param max_concurrency: Max download thread number, None by default
    :param max_buffer_size: Max cached buffer size in memory, 128MB by default
    :param min_block_size: Min size of single block, default is same as block_size. Each block will be downloaded by single thread.
    :param max_block_size: Max size of single block, 128MB by default. Each block will be downloaded by single thread.
    :param block_size: Size of single block, 8MB by default. Each block will be uploaded by single thread.
    :param limited_seekable: If write-handle supports limited seek (both file head part and tail part can seek block_size). Notes: This parameter are valid only for write-handle. Read-handle support arbitrary seek
    :returns: An opened S3PrefetchReader object
    :raises: S3FileNotFoundError
    """
    if mode not in ("rb", "wb", "ab", "rb+", "wb+", "ab+"):
        raise ValueError("unacceptable mode: %r" % mode)
    if not isinstance(s3_url, S3Path):
        s3_url = S3Path(s3_url)
    if followlinks:
        try:
            s3_url = s3_url.readlink()
        except S3NotALinkError:
            pass
    min_block_size = min_block_size or block_size or DEFAULT_MIN_BLOCK_SIZE
    block_size = block_size or DEFAULT_BLOCK_SIZE

    bucket, key = parse_s3_url(s3_url.path_with_protocol)
    config = botocore.config.Config(max_pool_connections=max_pool_connections)
    client = get_s3_client_with_cache(config=config, profile_name=s3_url._profile_name)

    if "a" in mode or "+" in mode:
        if cache_path is None:
            return S3MemoryHandler(
                bucket, key, mode, s3_client=client, profile_name=s3_url._profile_name
            )
        return S3CachedHandler(
            bucket,
            key,
            mode,
            s3_client=client,
            cache_path=cache_path,
            profile_name=s3_url._profile_name,
        )

    if mode == "rb":
        # A rough conversion algorithm to align 2 types of Reader / Writer parameters
        # TODO: Optimize the conversion algorithm
        block_capacity = max_buffer_size // block_size
        if forward_ratio is None:
            block_forward = None
        else:
            block_forward = max(int(block_capacity * forward_ratio), 1)
        if share_cache_key is not None:
            reader = S3ShareCacheReader(
                bucket,
                key,
                cache_key=share_cache_key,
                s3_client=client,
                max_retries=max_retries,
                max_workers=max_concurrency,
                block_size=block_size,
                block_forward=block_forward,
                profile_name=s3_url._profile_name,
            )
        else:
            reader = S3PrefetchReader(
                bucket,
                key,
                s3_client=client,
                max_retries=max_retries,
                max_workers=max_concurrency,
                block_capacity=block_capacity,
                block_forward=block_forward,
                block_size=block_size,
                profile_name=s3_url._profile_name,
            )
        if buffered or _is_pickle(reader):
            reader = io.BufferedReader(reader)  # type: ignore
        return reader

    if limited_seekable:
        writer = S3LimitedSeekableWriter(
            bucket,
            key,
            s3_client=client,
            max_workers=max_concurrency,
            block_size=min_block_size,
            max_block_size=max_block_size,
            max_buffer_size=max_buffer_size,
            profile_name=s3_url._profile_name,
        )
    else:
        writer = S3BufferedWriter(
            bucket,
            key,
            s3_client=client,
            max_workers=max_concurrency,
            block_size=min_block_size,
            max_block_size=max_block_size,
            max_buffer_size=max_buffer_size,
            profile_name=s3_url._profile_name,
        )
    if buffered or _is_pickle(writer):
        writer = io.BufferedWriter(writer)  # type: ignore
    return writer


@_s3_binary_mode
def s3_memory_open(
    s3_url: PathLike, mode: str, followlinks: bool = False
) -> S3MemoryHandler:
    """Open a memory-cache file reader / writer, for frequent random read / write

    .. note ::

        User should make sure that reader / writer are closed correctly

        Supports context manager

    :param mode: Mode to open file, could be one of "rb", "wb", "ab", "rb+", "wb+" or "ab+"
    :returns: An opened BufferedReader / BufferedWriter object
    """
    if mode not in ("rb", "wb", "ab", "rb+", "wb+", "ab+"):
        raise ValueError("unacceptable mode: %r" % mode)
    if not isinstance(s3_url, S3Path):
        s3_url = S3Path(s3_url)
    if followlinks:
        try:
            s3_url = s3_url.readlink()
        except S3NotALinkError:
            pass

    bucket, key = parse_s3_url(s3_url.path_with_protocol)
    config = botocore.config.Config(max_pool_connections=max_pool_connections)
    client = get_s3_client_with_cache(config=config, profile_name=s3_url._profile_name)
    return S3MemoryHandler(
        bucket, key, mode, s3_client=client, profile_name=s3_url._profile_name
    )


s3_open = s3_buffered_open


def s3_download(
    src_url: PathLike,
    dst_url: PathLike,
    callback: Optional[Callable[[int], None]] = None,
    followlinks: bool = False,
    overwrite: bool = True,
) -> None:
    """
    Downloads a file from s3 to local filesystem.
    :param src_url: source s3 path
    :param dst_url: target fs path
    :param callback: Called periodically during copy, and the input parameter is the data size (in bytes) of copy since the last call
    :param followlinks: False if regard symlink as file, else True
    :param overwrite: whether or not overwrite file when exists, default is True
    """
    from megfile.fs import is_fs
    from megfile.fs_path import FSPath

    dst_url = fspath(dst_url)
    if not is_fs(dst_url):
        raise OSError(f"dst_url is not fs path: {dst_url}")
    if not dst_url or dst_url.endswith("/"):
        raise S3IsADirectoryError("Is a directory: %r" % dst_url)

    dst_path = FSPath(dst_url)
    if not overwrite and dst_path.exists():
        return

    if not isinstance(src_url, S3Path):
        src_url = S3Path(src_url)
    if followlinks:
        try:
            src_url = src_url.readlink()
        except S3NotALinkError:
            pass
    src_bucket, src_key = parse_s3_url(src_url.path_with_protocol)
    if not src_bucket:
        raise S3BucketNotFoundError(
            "Empty bucket name: %r" % src_url.path_with_protocol
        )

    if not src_url.exists():
        raise S3FileNotFoundError("File not found: %r" % src_url.path_with_protocol)

    if not src_url.is_file():
        raise S3IsADirectoryError("Is a directory: %r" % src_url.path_with_protocol)

    dst_directory = os.path.dirname(dst_path.path_without_protocol)
    if dst_directory != "":
        os.makedirs(dst_directory, exist_ok=True)

    client = get_s3_client_with_cache(profile_name=src_url._profile_name)
    download_file = patch_method(
        client.download_file, max_retries=max_retries, should_retry=s3_should_retry
    )
    try:
        download_file(
            src_bucket, src_key, dst_path.path_without_protocol, Callback=callback
        )
    except Exception as error:
        error = translate_fs_error(error, dst_url)
        error = translate_s3_error(error, src_url.path_with_protocol)
        raise error

    src_stat = src_url.stat()
    os.utime(dst_path.path_without_protocol, (src_stat.st_mtime, src_stat.st_mtime))


def s3_upload(
    src_url: PathLike,
    dst_url: PathLike,
    callback: Optional[Callable[[int], None]] = None,
    followlinks: bool = False,
    overwrite: bool = True,
) -> None:
    """
    Uploads a file from local filesystem to s3.
    :param src_url: source fs path
    :param dst_url: target s3 path
    :param callback: Called periodically during copy, and the input parameter is the data size (in bytes) of copy since the last call
    :param followlinks: False if regard symlink as file, else True
    :param overwrite: whether or not overwrite file when exists, default is True
    """
    from megfile.fs import is_fs
    from megfile.fs_path import FSPath

    if not is_fs(src_url):
        raise OSError(f"src_url is not fs path: {src_url}")
    src_path = FSPath(src_url)
    if followlinks and src_path.is_symlink():
        src_path = src_path.readlink()

    dst_bucket, dst_key = parse_s3_url(dst_url)
    if not dst_bucket:
        raise S3BucketNotFoundError("Empty bucket name: %r" % dst_url)
    if not dst_key or dst_key.endswith("/"):
        raise S3IsADirectoryError("Is a directory: %r" % dst_url)

    if not overwrite and S3Path(dst_url).is_file():
        return

    client = get_s3_client_with_cache(profile_name=S3Path(dst_url)._profile_name)
    upload_fileobj = patch_method(
        client.upload_fileobj, max_retries=max_retries, should_retry=s3_should_retry
    )

    with open(src_path.path_without_protocol, "rb") as src, raise_s3_error(dst_url):
        upload_fileobj(src, Bucket=dst_bucket, Key=dst_key, Callback=callback)


def s3_load_content(
    s3_url,
    start: Optional[int] = None,
    stop: Optional[int] = None,
    followlinks: bool = False,
) -> bytes:
    """
    Get specified file from [start, stop) in bytes

    :param s3_url: Specified path
    :param start: start index
    :param stop: stop index
    :returns: bytes content in range [start, stop)
    """

    def _get_object(client, bucket, key, range_str):
        return client.get_object(Bucket=bucket, Key=key, Range=range_str)["Body"].read()

    s3_url = S3Path(s3_url)
    if followlinks:
        try:
            s3_url = s3_url.readlink()
        except S3NotALinkError:
            pass

    bucket, key = parse_s3_url(s3_url.path_with_protocol)
    if not bucket:
        raise S3BucketNotFoundError("Empty bucket name: %r" % s3_url)
    if not key or key.endswith("/"):
        raise S3IsADirectoryError("Is a directory: %r" % s3_url)

    start, stop = get_content_offset(start, stop, s3_url.getsize(follow_symlinks=False))
    if start == 0 and stop == 0:
        return b""
    range_str = "bytes=%d-%d" % (start, stop - 1)

    client = get_s3_client_with_cache(profile_name=s3_url._profile_name)
    with raise_s3_error(s3_url.path):
        return patch_method(
            _get_object, max_retries=max_retries, should_retry=s3_should_retry
        )(client, bucket, key, range_str)


def s3_readlink(path) -> str:
    """
    Return a string representing the path to which the symbolic link points.

    :returns: Return a string representing the path to which the symbolic link points.
    :raises: S3NameTooLongError, S3BucketNotFoundError, S3IsADirectoryError, S3NotALinkError
    """
    return S3Path(path).readlink().path_with_protocol


def s3_rename(src_url: PathLike, dst_url: PathLike, overwrite: bool = True) -> None:
    """
    Move s3 file path from src_url to dst_url

    :param dst_url: Given destination path
    :param overwrite: whether or not overwrite file when exists
    """
    S3Path(src_url).rename(dst_url, overwrite)


class S3Cacher(FileCacher):
    cache_path = None

    def __init__(self, path: str, cache_path: Optional[str] = None, mode: str = "r"):
        if mode not in ("r", "w", "a"):
            raise ValueError("unacceptable mode: %r" % mode)
        if cache_path is None:
            cache_path = generate_cache_path(path)
        if mode in ("r", "a"):
            s3_download(path, cache_path)
        self.name = path
        self.mode = mode
        self.cache_path = cache_path

    def _close(self):
        if self.cache_path is not None and os.path.exists(self.cache_path):
            if self.mode in ("w", "a"):
                s3_upload(self.cache_path, self.name)
            os.unlink(self.cache_path)


def s3_glob(
    path: PathLike,
    recursive: bool = True,
    missing_ok: bool = True,
    followlinks: bool = False,
) -> List[str]:
    """Return s3 path list in ascending alphabetical order, in which path matches glob pattern
    Notes: Only glob in bucket. If trying to match bucket with wildcard characters, raise UnsupportedError

    :param recursive: If False, `**` will not search directory recursively
    :param missing_ok: If False and target path doesn't match any file, raise FileNotFoundError
    :raises: UnsupportedError, when bucket part contains wildcard characters
    :returns: A list contains paths match `s3_pathname`
    """
    return list(
        s3_iglob(
            path=path,
            recursive=recursive,
            missing_ok=missing_ok,
            followlinks=followlinks,
        )
    )


def s3_glob_stat(
    path: PathLike,
    recursive: bool = True,
    missing_ok: bool = True,
    followlinks: bool = False,
) -> Iterator[FileEntry]:
    """Return a generator contains tuples of path and file stat, in ascending alphabetical order, in which path matches glob pattern
    Notes: Only glob in bucket. If trying to match bucket with wildcard characters, raise UnsupportedError

    :param recursive: If False, `**` will not search directory recursively
    :param missing_ok: If False and target path doesn't match any file, raise FileNotFoundError
    :raises: UnsupportedError, when bucket part contains wildcard characters
    :returns: A generator contains tuples of path and file stat, in which paths match `s3_pathname`
    """
    return S3Path(path).glob_stat(
        pattern="", recursive=recursive, missing_ok=missing_ok, followlinks=followlinks
    )


def s3_iglob(
    path: PathLike,
    recursive: bool = True,
    missing_ok: bool = True,
    followlinks: bool = False,
) -> Iterator[str]:
    """Return s3 path iterator in ascending alphabetical order, in which path matches glob pattern
    Notes: Only glob in bucket. If trying to match bucket with wildcard characters, raise UnsupportedError

    :param recursive: If False, `**` will not search directory recursively
    :param missing_ok: If False and target path doesn't match any file, raise FileNotFoundError
    :raises: UnsupportedError, when bucket part contains wildcard characters
    :returns: An iterator contains paths match `s3_pathname`
    """
    for path_obj in S3Path(path).iglob(
        pattern="", recursive=recursive, missing_ok=missing_ok, followlinks=followlinks
    ):
        yield path_obj.path_with_protocol


def s3_makedirs(path: PathLike, exist_ok: bool = False):
    """
    Create an s3 directory.
    Purely creating directory is invalid because it's unavailable on OSS.
    This function is to test the target bucket have WRITE access.

    :param path: Given path
    :param exist_ok: If False and target directory exists, raise S3FileExistsError
    :raises: S3BucketNotFoundError, S3FileExistsError
    """
    return S3Path(path).mkdir(parents=True, exist_ok=exist_ok)


def _group_src_paths_by_block(
    src_paths: List[PathLike], block_size: int = DEFAULT_BLOCK_SIZE
) -> List[List[Tuple[PathLike, Optional[str]]]]:
    groups = []
    current_group, current_group_size = [], 0
    for src_path in src_paths:
        current_file_size = S3Path(src_path).stat().size
        if current_file_size == 0:
            continue

        if current_file_size >= block_size:
            if len(groups) == 0:
                if current_group_size + current_file_size > 2 * block_size:
                    group_lack_size = block_size - current_group_size
                    current_group.append((src_path, f"bytes=0-{group_lack_size-1}"))
                    groups.extend(
                        [
                            current_group,
                            [
                                (
                                    src_path,
                                    f"bytes={group_lack_size}-{current_file_size-1}",
                                )
                            ],
                        ]
                    )
                else:
                    current_group.append((src_path, None))
                    groups.append(current_group)
            else:
                groups[-1].extend(current_group)
                groups.append([(src_path, None)])
            current_group, current_group_size = [], 0
        else:
            current_group.append((src_path, None))
            current_group_size += current_file_size
            if current_group_size >= block_size:
                groups.append(current_group)
                current_group, current_group_size = [], 0
    if current_group:
        groups.append(current_group)
    return groups


def s3_concat(
    src_paths: List[PathLike],
    dst_path: PathLike,
    block_size: int = DEFAULT_BLOCK_SIZE,
    max_workers: int = GLOBAL_MAX_WORKERS,
) -> None:
    """Concatenate s3 files to one file.

    :param src_paths: Given source paths
    :param dst_path: Given destination path
    """
    client = S3Path(dst_path)._client
    with raise_s3_error(dst_path):
        if block_size == 0:
            groups = [[(src_path, None)] for src_path in src_paths]
        else:
            groups = _group_src_paths_by_block(src_paths, block_size=block_size)

        with MultiPartWriter(client, dst_path) as writer, ThreadPoolExecutor(
            max_workers=max_workers
        ) as executor:
            for index, group in enumerate(groups, start=1):
                if len(group) == 1:
                    executor.submit(
                        writer.upload_part_copy, index, group[0][0], group[0][1]
                    )
                else:
                    executor.submit(writer.upload_part_by_paths, index, group)


def s3_lstat(path: PathLike) -> StatResult:
    """Like Path.stat() but, if the path points to a symbolic link, return the symbolic link’s information rather than its target’s."""
    return S3Path(path).lstat()


@SmartPath.register
class S3Path(URIPath):
    protocol = "s3"

    def __init__(self, path: "PathLike", *other_paths: "PathLike"):
        super().__init__(path, *other_paths)
        protocol = get_url_scheme(self.path)
        self._protocol_with_profile = self.protocol
        self._profile_name = None
        if protocol.startswith("s3+"):
            self._protocol_with_profile = protocol
            self._profile_name = protocol[3:]
            self._s3_path = f"s3://{self.path[len(protocol)+3:]}"
        elif not protocol:
            self._s3_path = f"s3://{self.path.lstrip('/')}"
        else:
            self._s3_path = self.path

    @cached_property
    def path_with_protocol(self) -> str:
        """Return path with protocol, like file:///root, s3://bucket/key"""
        path = self.path
        protocol_prefix = self._protocol_with_profile + "://"
        if path.startswith(protocol_prefix):
            return path
        return protocol_prefix + path.lstrip("/")

    @cached_property
    def path_without_protocol(self) -> str:
        """Return path without protocol, example: if path is s3://bucket/key, return bucket/key"""
        path = self.path
        protocol_prefix = self._protocol_with_profile + "://"
        if path.startswith(protocol_prefix):
            path = path[len(protocol_prefix) :]
        return path

    @cached_property
    def parts(self) -> Tuple[str, ...]:
        """A tuple giving access to the path’s various components"""
        parts = [f"{self._protocol_with_profile}://"]
        path = self.path_without_protocol
        path = path.lstrip("/")
        if path != "":
            parts.extend(path.split("/"))
        return tuple(parts)

    @cached_property
    def _client(self):
        return get_s3_client_with_cache(profile_name=self._profile_name)

    def _s3_get_metadata(self) -> dict:
        """
        Get object metadata

        :param path: Object path
        :returns: Object metadata
        """
        bucket, key = parse_s3_url(self.path_with_protocol)
        if not bucket:
            return {}
        if not key or key.endswith("/"):
            return {}
        try:
            with raise_s3_error(self.path_with_protocol):
                resp = self._client.head_object(Bucket=bucket, Key=key)
            return dict((key.lower(), value) for key, value in resp["Metadata"].items())
        except Exception as error:
            if isinstance(error, (S3UnknownError, S3ConfigError, S3PermissionError)):
                raise error
            return {}

    def access(self, mode: Access = Access.READ, followlinks: bool = False) -> bool:
        """
        Test if path has access permission described by mode

        :param mode: access mode
        :returns: bool, if the bucket of s3_url has read/write access.
        """
        s3_url = self.path_with_protocol
        if followlinks:
            try:
                s3_url = self.readlink().path_with_protocol
            except S3NotALinkError:
                pass
        bucket, key = parse_s3_url(s3_url)  # only check bucket accessibility
        if not bucket:
            raise Exception("No available bucket")
        if not isinstance(mode, Access):
            raise TypeError(
                "Unsupported mode: {} -- Mode should use one of the enums belonging to:  {}".format(
                    mode, ", ".join([str(a) for a in Access])
                )
            )
        if mode not in (Access.READ, Access.WRITE):
            raise TypeError("Unsupported mode: {}".format(mode))

        try:
            if not self.exists():
                return False
        except Exception as error:
            error = translate_s3_error(error, s3_url)
            if isinstance(error, S3PermissionError):
                return False
            raise error

        if mode == Access.READ:
            return True
        try:
            if not key:
                key = "test"
            elif key.endswith("/"):
                key = key[:-1]
            upload_id = self._client.create_multipart_upload(Bucket=bucket, Key=key)[
                "UploadId"
            ]
            self._client.abort_multipart_upload(
                Bucket=bucket, Key=key, UploadId=upload_id
            )
            return True
        except Exception as error:
            error = translate_s3_error(error, s3_url)
            if isinstance(error, S3PermissionError):
                return False
            raise error

    def exists(self, followlinks: bool = False) -> bool:
        """
        Test if s3_url exists

        If the bucket of s3_url are not permitted to read, return False

        :returns: True if s3_url exists, else False
        """
        bucket, key = parse_s3_url(self.path_with_protocol)
        if not bucket:  # s3:// => True, s3:///key => False
            return not key

        return self.is_file(followlinks) or self.is_dir()

    def getmtime(self, follow_symlinks: bool = False) -> float:
        """
        Get last-modified time of the file on the given s3_url path (in Unix timestamp format).
        If the path is an existent directory, return the latest modified time of all file in it. The mtime of empty directory is 1970-01-01 00:00:00

        If s3_url is not an existent path, which means s3_exist(s3_url) returns False, then raise S3FileNotFoundError

        :returns: Last-modified time
        :raises: S3FileNotFoundError, UnsupportedError
        """
        return self.stat(follow_symlinks=follow_symlinks).mtime

    def getsize(self, follow_symlinks: bool = False) -> int:
        """
        Get file size on the given s3_url path (in bytes).
        If the path in a directory, return the sum of all file size in it, including file in subdirectories (if exist).
        The result excludes the size of directory itself. In other words, return 0 Byte on an empty directory path.

        If s3_url is not an existent path, which means s3_exist(s3_url) returns False, then raise S3FileNotFoundError

        :returns: File size
        :raises: S3FileNotFoundError, UnsupportedError
        """
        return self.stat(follow_symlinks=follow_symlinks).size

    def glob(
        self,
        pattern,
        recursive: bool = True,
        missing_ok: bool = True,
        followlinks: bool = False,
    ) -> List["S3Path"]:
        """Return s3 path list in ascending alphabetical order, in which path matches glob pattern
        Notes: Only glob in bucket. If trying to match bucket with wildcard characters, raise UnsupportedError

        :param pattern: Glob the given relative pattern in the directory represented by this path
        :param recursive: If False, `**` will not search directory recursively
        :param missing_ok: If False and target path doesn't match any file, raise FileNotFoundError
        :raises: UnsupportedError, when bucket part contains wildcard characters
        :returns: A list contains paths match `s3_pathname`
        """
        return list(
            self.iglob(
                pattern=pattern,
                recursive=recursive,
                missing_ok=missing_ok,
                followlinks=followlinks,
            )
        )

    def glob_stat(
        self,
        pattern,
        recursive: bool = True,
        missing_ok: bool = True,
        followlinks: bool = False,
    ) -> Iterator[FileEntry]:
        """Return a generator contains tuples of path and file stat, in ascending alphabetical order, in which path matches glob pattern
        Notes: Only glob in bucket. If trying to match bucket with wildcard characters, raise UnsupportedError

        :param pattern: Glob the given relative pattern in the directory represented by this path
        :param recursive: If False, `**` will not search directory recursively
        :param missing_ok: If False and target path doesn't match any file, raise FileNotFoundError
        :raises: UnsupportedError, when bucket part contains wildcard characters
        :returns: A generator contains tuples of path and file stat, in which paths match `s3_pathname`
        """
        glob_path = self._s3_path
        if pattern:
            glob_path = self.joinpath(pattern)._s3_path
        s3_pathname = fspath(glob_path)

        def create_generator():
            for group_s3_pathname_1 in _group_s3path_by_bucket(
                s3_pathname, self._profile_name
            ):
                for group_s3_pathname_2 in _group_s3path_by_prefix(group_s3_pathname_1):
                    for file_entry in _s3_glob_stat_single_path(
                        group_s3_pathname_2,
                        recursive,
                        missing_ok,
                        followlinks=followlinks,
                        profile_name=self._profile_name,
                    ):
                        if self._profile_name:
                            file_entry = file_entry._replace(
                                path=f"{self._protocol_with_profile}://{file_entry.path[5:]}"
                            )
                        yield file_entry

        return _create_missing_ok_generator(
            create_generator(),
            missing_ok,
            S3FileNotFoundError("No match any file: %r" % s3_pathname),
        )

    def iglob(
        self,
        pattern,
        recursive: bool = True,
        missing_ok: bool = True,
        followlinks: bool = False,
    ) -> Iterator["S3Path"]:
        """Return s3 path iterator in ascending alphabetical order, in which path matches glob pattern
        Notes: Only glob in bucket. If trying to match bucket with wildcard characters, raise UnsupportedError

        :param pattern: Glob the given relative pattern in the directory represented by this path
        :param recursive: If False, `**` will not search directory recursively
        :param missing_ok: If False and target path doesn't match any file, raise FileNotFoundError
        :raises: UnsupportedError, when bucket part contains wildcard characters
        :returns: An iterator contains paths match `s3_pathname`
        """
        for file_entry in self.glob_stat(
            pattern=pattern,
            recursive=recursive,
            missing_ok=missing_ok,
            followlinks=followlinks,
        ):
            yield self.from_path(file_entry.path)

    def is_dir(self, followlinks: bool = False) -> bool:
        """
        Test if an s3 url is directory
        Specific procedures are as follows:
        If there exists a suffix, of which ``os.path.join(s3_url, suffix)`` is a file
        If the url is empty bucket or s3://

        :param followlinks: whether followlinks is True or False, result is the same. Because s3 symlink not support dir.
        :returns: True if path is s3 directory, else False
        """
        bucket, key = parse_s3_url(self.path_with_protocol)
        if not bucket:  # s3:// => True, s3:///key => False
            return not key
        prefix = _become_prefix(key)
        try:
            resp = self._client.list_objects_v2(
                Bucket=bucket, Prefix=prefix, Delimiter="/", MaxKeys=1
            )
        except Exception as error:
            error = translate_s3_error(error, self.path_with_protocol)
            if isinstance(error, (S3UnknownError, S3ConfigError, S3PermissionError)):
                raise error
            return False

        if not key:  # bucket is accessible
            return True

        if "KeyCount" in resp:
            return resp["KeyCount"] > 0

        return (
            len(resp.get("Contents", [])) > 0 or len(resp.get("CommonPrefixes", [])) > 0
        )

    def is_file(self, followlinks: bool = False) -> bool:
        """
        Test if an s3_url is file

        :returns: True if path is s3 file, else False
        """
        s3_url = self.path_with_protocol
        if followlinks:
            try:
                s3_url = self.readlink().path_with_protocol
            except S3NotALinkError:
                pass
        bucket, key = parse_s3_url(s3_url)
        if not bucket or not key or key.endswith("/"):
            # s3://, s3:///key, s3://bucket, s3://bucket/prefix/
            return False
        try:
            self._client.head_object(Bucket=bucket, Key=key)
        except Exception as error:
            error = translate_s3_error(error, s3_url)
            if isinstance(error, (S3UnknownError, S3ConfigError, S3PermissionError)):
                raise error
            return False
        return True

    def listdir(self, followlinks: bool = False) -> List[str]:
        """
        Get all contents of given s3_url. The result is in ascending alphabetical order.

        :returns: All contents have prefix of s3_url in ascending alphabetical order
        :raises: S3FileNotFoundError, S3NotADirectoryError
        """
        entries = list(self.scandir(followlinks=followlinks))
        return sorted([entry.name for entry in entries])

    def iterdir(self, followlinks: bool = False) -> Iterator["S3Path"]:
        """
        Get all contents of given s3_url. The result is in ascending alphabetical order.

        :returns: All contents have prefix of s3_url in ascending alphabetical order
        :raises: S3FileNotFoundError, S3NotADirectoryError
        """
        for path in self.listdir(followlinks=followlinks):
            yield self.joinpath(path)

    def load(self, followlinks: bool = False) -> BinaryIO:
        """Read all content in binary on specified path and write into memory

        User should close the BinaryIO manually

        :returns: BinaryIO
        """
        s3_url = self.path_with_protocol
        if followlinks:
            try:
                s3_url = self.readlink().path_with_protocol
            except S3NotALinkError:
                pass
        bucket, key = parse_s3_url(s3_url)
        if not bucket:
            raise S3BucketNotFoundError("Empty bucket name: %r" % s3_url)
        if not key or key.endswith("/"):
            raise S3IsADirectoryError("Is a directory: %r" % s3_url)

        buffer = io.BytesIO()
        with raise_s3_error(s3_url):
            self._client.download_fileobj(bucket, key, buffer)
        buffer.seek(0)
        return buffer

    def hasbucket(self) -> bool:
        """
        Test if the bucket of s3_url exists

        :returns: True if bucket of s3_url exists, else False
        """
        bucket, _ = parse_s3_url(self.path_with_protocol)
        if not bucket:
            return False

        try:
            self._client.head_bucket(Bucket=bucket)
        except Exception as error:
            error = translate_s3_error(error, self.path_with_protocol)
            if isinstance(error, S3PermissionError):
                # Aliyun OSS doesn't give bucket api permission when you only have read
                # and write permission
                try:
                    self._client.list_objects_v2(Bucket=bucket, MaxKeys=1)
                    return True
                except Exception as error2:
                    error2 = translate_s3_error(error2, self.path_with_protocol)
                    if isinstance(
                        error2, (S3UnknownError, S3ConfigError, S3PermissionError)
                    ):
                        raise error2
                    return False
            elif isinstance(error, (S3UnknownError, S3ConfigError)):
                raise error
            elif isinstance(error, S3FileNotFoundError):
                return False

        return True

    def mkdir(self, mode=0o777, parents: bool = False, exist_ok: bool = False):
        """
        Create an s3 directory.
        Purely creating directory is invalid because it's unavailable on OSS.
        This function is to test the target bucket have WRITE access.

        :param mode: mode is ignored, only be compatible with pathlib.Path
        :param parents: parents is ignored, only be compatible with pathlib.Path
        :param exist_ok: If False and target directory exists, raise S3FileExistsError
        :raises: S3BucketNotFoundError, S3FileExistsError
        """
        bucket, _ = parse_s3_url(self.path_with_protocol)
        if not bucket:
            raise S3BucketNotFoundError(
                "Empty bucket name: %r" % self.path_with_protocol
            )
        if not self.hasbucket():
            raise S3BucketNotFoundError("No such bucket: %r" % self.path_with_protocol)
        if exist_ok:
            if self.is_file():
                raise S3FileExistsError("File exists: %r" % self.path_with_protocol)
            return
        if self.exists():
            raise S3FileExistsError("File exists: %r" % self.path_with_protocol)

    def move(self, dst_url: PathLike, overwrite: bool = True) -> None:
        """
        Move file/directory path from src_url to dst_url

        :param dst_url: Given destination path
        :param overwrite: whether or not overwrite file when exists
        """
        for src_file_path, dst_file_path in _s3_scan_pairs(
            self.path_with_protocol, dst_url
        ):
            S3Path(src_file_path).rename(dst_file_path, overwrite)

    def remove(self, missing_ok: bool = False) -> None:
        """
        Remove the file or directory on s3, `s3://` and `s3://bucket` are not permitted to remove

        :param missing_ok: if False and target file/directory not exists, raise S3FileNotFoundError
        :raises: S3PermissionError, S3FileNotFoundError, UnsupportedError
        """
        bucket, key = parse_s3_url(self.path_with_protocol)
        if not bucket:
            if not key:
                raise UnsupportedError("Remove whole s3", self.path_with_protocol)
            raise S3BucketNotFoundError(
                "Empty bucket name: %r" % self.path_with_protocol
            )
        if not key:
            raise UnsupportedError("Remove bucket", self.path_with_protocol)
        if not self.exists():
            if missing_ok:
                return
            raise S3FileNotFoundError(
                "No such file or directory: %r" % self.path_with_protocol
            )

        client = self._client
        with raise_s3_error(self.path_with_protocol):
            if self.is_file():
                client.delete_object(Bucket=bucket, Key=key)
                return
            prefix = _become_prefix(key)
            total_count, error_count = 0, 0
            for resp in _list_objects_recursive(client, bucket, prefix):
                if "Contents" in resp:
                    keys = [{"Key": content["Key"]} for content in resp["Contents"]]
                    total_count += len(keys)
                    errors = []
                    retries = 2
                    retry_interval = min(0.1 * 2**retries, 30)
                    for i in range(retries):
                        # doc:
                        # https://boto3.amazonaws.com/v1/documentation/api/latest/reference/services/s3.html#S3.Client.delete_objects
                        if not keys:
                            break
                        response = client.delete_objects(
                            Bucket=bucket, Delete={"Objects": keys}
                        )
                        keys = []
                        for error_info in response.get("Errors", []):
                            if s3_error_code_should_retry(error_info.get("Code")):
                                error_logger.warning(
                                    "retry %s times, removing file: %s, with error %s: %s"
                                    % (
                                        i + 1,
                                        error_info["Key"],
                                        error_info["Code"],
                                        error_info["Message"],
                                    )
                                )
                                keys.append({"Key": error_info["Key"]})
                            else:
                                errors.append(error_info)
                        time.sleep(retry_interval)
                    for error_info in errors:
                        error_logger.error(
                            "failed remove file: %s, with error %s: %s"
                            % (
                                error_info["Key"],
                                error_info["Code"],
                                error_info["Message"],
                            )
                        )
                    error_count += len(errors)
            if error_count > 0:
                error_msg = (
                    "failed remove path: %s, total file count: %s, failed count: %s"
                    % (self.path_with_protocol, total_count, error_count)
                )
                raise S3UnknownError(Exception(error_msg), self.path_with_protocol)

    def rename(self, dst_path: PathLike, overwrite: bool = True) -> "S3Path":
        """
        Move s3 file path from src_url to dst_url

        :param dst_path: Given destination path
        :param overwrite: whether or not overwrite file when exists
        """
        if self.is_file():
            self.copy(dst_path, overwrite=overwrite)
        else:
            self.sync(dst_path, overwrite=overwrite)
        self.remove(missing_ok=True)
        return self.from_path(dst_path)

    def scan(self, missing_ok: bool = True, followlinks: bool = False) -> Iterator[str]:
        """
        Iteratively traverse only files in given s3 directory, in alphabetical order.
        Every iteration on generator yields a path string.

        If s3_url is a file path, yields the file only
        If s3_url is a non-existent path, return an empty generator
        If s3_url is a bucket path, return all file paths in the bucket
        If s3_url is an empty bucket, return an empty generator
        If s3_url doesn't contain any bucket, which is s3_url == 's3://', raise UnsupportedError. walk() on complete s3 is not supported in megfile

        :param missing_ok: If False and there's no file in the directory, raise FileNotFoundError
        :raises: UnsupportedError
        :returns: A file path generator
        """
        scan_stat_iter = self.scan_stat(missing_ok=missing_ok, followlinks=followlinks)

        def create_generator() -> Iterator[str]:
            for file_entry in scan_stat_iter:
                yield file_entry.path

        return create_generator()

    def scan_stat(
        self, missing_ok: bool = True, followlinks: bool = False
    ) -> Iterator[FileEntry]:
        """
        Iteratively traverse only files in given directory, in alphabetical order.
        Every iteration on generator yields a tuple of path string and file stat

        :param missing_ok: If False and there's no file in the directory, raise FileNotFoundError
        :raises: UnsupportedError
        :returns: A file path generator
        """
        bucket, key = parse_s3_url(self.path_with_protocol)
        if not bucket:
            raise UnsupportedError("Scan whole s3", self.path_with_protocol)

        def create_generator() -> Iterator[FileEntry]:
            if not self.is_dir():
                if self.is_file():
                    # On s3, file and directory may be of same name and level, so need
                    # to test the path is file or directory
                    yield FileEntry(
                        self.name,
                        fspath(self.path_with_protocol),
                        self.stat(follow_symlinks=followlinks),
                    )
                return

            if not key.endswith("/") and self.is_file():
                yield FileEntry(
                    self.name,
                    fspath(self.path_with_protocol),
                    self.stat(follow_symlinks=followlinks),
                )

            prefix = _become_prefix(key)
            client = self._client
            with raise_s3_error(self.path_with_protocol):
                for resp in _list_objects_recursive(client, bucket, prefix):
                    for content in resp.get("Contents", []):
                        full_path = s3_path_join(
                            f"{self._protocol_with_profile}://", bucket, content["Key"]
                        )

                        if followlinks:
                            try:
                                origin_path = self.from_path(full_path).readlink()
                                yield FileEntry(
                                    origin_path.name,
                                    origin_path.path_with_protocol,
                                    origin_path.lstat(),
                                )
                                continue
                            except S3NotALinkError:
                                pass

                        yield FileEntry(
                            S3Path(full_path).name, full_path, _make_stat(content)
                        )

        return _create_missing_ok_generator(
            create_generator(),
            missing_ok,
            S3FileNotFoundError("No match any file in: %r" % self.path_with_protocol),
        )

    def scandir(self, followlinks: bool = False) -> Iterator[FileEntry]:
        """
        Get all contents of given s3_url, the order of result is not guaranteed.

        :returns: All contents have prefix of s3_url
        :raises: S3FileNotFoundError, S3NotADirectoryError
        """
        bucket, key = parse_s3_url(self.path_with_protocol)
        if not bucket and key:
            raise S3BucketNotFoundError(
                "Empty bucket name: %r" % self.path_with_protocol
            )

        if self.is_file():
            raise S3NotADirectoryError("Not a directory: %r" % self.path_with_protocol)
        elif not self.is_dir():
            raise S3FileNotFoundError("No such directory: %r" % self.path_with_protocol)
        prefix = _become_prefix(key)
        client = self._client

        # In order to do check on creation,
        # we need to wrap the iterator in another function
        def create_generator() -> Iterator[FileEntry]:
            with raise_s3_error(self.path_with_protocol):

                def generate_s3_path(protocol: str, bucket: str, key: str) -> str:
                    return "%s://%s/%s" % (protocol, bucket, key)

                if not bucket and not key:  # list buckets
                    response = client.list_buckets()
                    for content in response["Buckets"]:
                        yield FileEntry(
                            content["Name"],
                            f"s3://{content['Name']}",
                            StatResult(
                                ctime=content["CreationDate"].timestamp(),
                                isdir=True,
                                extra=content,
                            ),
                        )
                    return

                for resp in _list_objects_recursive(client, bucket, prefix, "/"):
                    for common_prefix in resp.get("CommonPrefixes", []):
                        yield FileEntry(
                            common_prefix["Prefix"][len(prefix) : -1],
                            generate_s3_path(
                                self._protocol_with_profile,
                                bucket,
                                common_prefix["Prefix"],
                            ),
                            StatResult(isdir=True, extra=common_prefix),
                        )
                    for content in resp.get("Contents", []):
                        src_url = generate_s3_path(
                            self._protocol_with_profile, bucket, content["Key"]
                        )

                        if followlinks:
                            try:
                                origin_path = self.from_path(src_url).readlink()
                                yield FileEntry(
                                    origin_path.name,
                                    origin_path.path_with_protocol,
                                    origin_path.lstat(),
                                )
                                continue
                            except S3NotALinkError:
                                pass

                        yield FileEntry(
                            content["Key"][len(prefix) :], src_url, _make_stat(content)
                        )

        return ContextIterator(create_generator())

    def _get_dir_stat(self) -> StatResult:
        """
        Return StatResult of given s3_url directory, including:

        1. Directory size: the sum of all file size in it, including file in subdirectories (if exist).
        The result excludes the size of directory itself. In other words, return 0 Byte on an empty directory path
        2. Last-modified time of directory: return the latest modified time of all file in it. The mtime of empty directory is 1970-01-01 00:00:00

        :returns: An int indicates size in Bytes
        """
        if not self.is_dir():
            raise S3FileNotFoundError(
                "No such file or directory: %r" % self.path_with_protocol
            )

        bucket, key = parse_s3_url(self.path_with_protocol)
        prefix = _become_prefix(key)
        client = self._client
        size = 0
        mtime = 0.0
        with raise_s3_error(self.path_with_protocol):
            for resp in _list_objects_recursive(client, bucket, prefix):
                for content in resp.get("Contents", []):
                    size += content["Size"]
                    last_modified = content["LastModified"].timestamp()
                    if mtime < last_modified:
                        mtime = last_modified

        return StatResult(size=size, mtime=mtime, isdir=True)

    def stat(self, follow_symlinks=True) -> StatResult:
        """
        Get StatResult of s3_url file, including file size and mtime, referring to s3_getsize and s3_getmtime

        If s3_url is not an existent path, which means s3_exist(s3_url) returns False, then raise S3FileNotFoundError
        If attempt to get StatResult of complete s3, such as s3_dir_url == 's3://', raise S3BucketNotFoundError

        :returns: StatResult
        :raises: S3FileNotFoundError, S3BucketNotFoundError
        """
        islnk = False
        bucket, key = parse_s3_url(self.path_with_protocol)
        if not bucket:
            raise S3BucketNotFoundError(
                "Empty bucket name: %r" % self.path_with_protocol
            )

        if not self.is_file():
            return self._get_dir_stat()

        client = self._client
        with raise_s3_error(self.path_with_protocol):
            content = client.head_object(Bucket=bucket, Key=key)
            if "Metadata" in content:
                metadata = dict(
                    (key.lower(), value) for key, value in content["Metadata"].items()
                )
                if metadata and "symlink_to" in metadata:
                    islnk = True
                    if islnk and follow_symlinks:
                        s3_url = metadata["symlink_to"]
                        bucket, key = parse_s3_url(s3_url)
                        content = client.head_object(Bucket=bucket, Key=key)
            stat_record = StatResult(
                islnk=islnk,
                size=content["ContentLength"],
                mtime=content["LastModified"].timestamp(),
                extra=content,
            )
        return stat_record

    def unlink(self, missing_ok: bool = False) -> None:
        """
        Remove the file on s3

        :param missing_ok: if False and target file not exists, raise S3FileNotFoundError
        :raises: S3PermissionError, S3FileNotFoundError, S3IsADirectoryError
        """
        bucket, key = parse_s3_url(self.path_with_protocol)
        if not bucket or not key or key.endswith("/"):
            raise S3IsADirectoryError("Is a directory: %r" % self.path_with_protocol)
        if not self.is_file():
            if missing_ok:
                return
            raise S3FileNotFoundError("No such file: %r" % self.path_with_protocol)

        with raise_s3_error(self.path_with_protocol):
            self._client.delete_object(Bucket=bucket, Key=key)

    def walk(
        self, followlinks: bool = False
    ) -> Iterator[Tuple[str, List[str], List[str]]]:
        """
        Iteratively traverse the given s3 directory, in top-bottom order. In other words, firstly traverse parent directory, if subdirectories exist, traverse the subdirectories in alphabetical order.
        Every iteration on generator yields a 3-tuple: (root, dirs, files)

        - root: Current s3 path;
        - dirs: Name list of subdirectories in current directory. The list is sorted by name in ascending alphabetical order;
        - files: Name list of files in current directory. The list is sorted by name in ascending alphabetical order;

        If s3_url is a file path, return an empty generator
        If s3_url is a non-existent path, return an empty generator
        If s3_url is a bucket path, bucket will be the top directory, and will be returned at first iteration of generator
        If s3_url is an empty bucket, only yield one 3-tuple (notes: s3 doesn't have empty directory)
        If s3_url doesn't contain any bucket, which is s3_url == 's3://', raise UnsupportedError. walk() on complete s3 is not supported in megfile

        :param followlinks: whether followlinks is True or False, result is the same. Because s3 symlink not support dir.
        :raises: UnsupportedError
        :returns: A 3-tuple generator
        """
        bucket, key = parse_s3_url(self.path_with_protocol)
        if not bucket:
            raise UnsupportedError("Walk whole s3", self.path_with_protocol)

        if not self.is_dir():
            return

        stack = [key]
        client = self._client
        while len(stack) > 0:
            current = _become_prefix(stack.pop())
            dirs, files = [], []
            for resp in _list_objects_recursive(client, bucket, current, "/"):
                for common_prefix in resp.get("CommonPrefixes", []):
                    dirs.append(common_prefix["Prefix"][:-1])
                for content in resp.get("Contents", []):
                    files.append(content["Key"])

            dirs = sorted(dirs)
            stack.extend(reversed(dirs))

            root = s3_path_join(f"{self._protocol_with_profile}://", bucket, current)[
                :-1
            ]
            dirs = [path[len(current) :] for path in dirs]
            files = sorted(path[len(current) :] for path in files)
            yield root, dirs, files

    def md5(self, recalculate: bool = False, followlinks: bool = False) -> str:
        """
        Get md5 meta info in files that uploaded/copied via megfile

        If meta info is lost or non-existent, return None

        :param recalculate: calculate md5 in real-time or return s3 etag
        :param followlinks: If is True, calculate md5 for real file
        :returns: md5 meta info
        """
        bucket, _ = parse_s3_url(self.path_with_protocol)
        if not bucket:
            raise S3BucketNotFoundError(
                "Empty bucket name: %r" % self.path_with_protocol
            )
        stat = self.stat(follow_symlinks=followlinks)
        if stat.isdir:
            hash_md5 = hashlib.md5()  # nosec
            for file_name in self.listdir():
                chunk = (
                    S3Path(s3_path_join(self.path_with_protocol, file_name))
                    .md5(recalculate=recalculate)
                    .encode()
                )
                hash_md5.update(chunk)
            return hash_md5.hexdigest()
        if recalculate:
            path_instance = self
            if followlinks:
                try:
                    path_instance = self.readlink()
                except S3NotALinkError:
                    pass
            with path_instance.open("rb") as f:
                return calculate_md5(f)
        return stat.extra.get("ETag", "")[1:-1]

    def copy(
        self,
        dst_url: PathLike,
        callback: Optional[Callable[[int], None]] = None,
        followlinks: bool = False,
        overwrite: bool = True,
    ) -> None:
        """File copy on S3
        Copy content of file on `src_path` to `dst_path`.
        It's caller's responsibility to ensure the s3_isfile(src_url) is True

        :param dst_path: Target file path
        :param callback: Called periodically during copy, and the input parameter is the data size (in bytes) of copy since the last call
        :param followlinks: False if regard symlink as file, else True
        :param overwrite: whether or not overwrite file when exists, default is True
        """
        if not overwrite and self.from_path(dst_url).is_file():
            return

        src_url = self.path_with_protocol
        src_bucket, src_key = parse_s3_url(src_url)
        dst_bucket, dst_key = parse_s3_url(dst_url)
        if dst_bucket == src_bucket and src_key.rstrip("/") == dst_key.rstrip("/"):
            raise SameFileError(f"'{src_url}' and '{dst_url}' are the same file")

        if not src_bucket:
            raise S3BucketNotFoundError("Empty bucket name: %r" % src_url)
        if self.is_dir():
            raise S3IsADirectoryError("Is a directory: %r" % src_url)

        if not dst_bucket:
            raise S3BucketNotFoundError("Empty bucket name: %r" % dst_url)
        if not dst_key or dst_key.endswith("/"):
            raise S3IsADirectoryError("Is a directory: %r" % dst_url)

        if followlinks:
            try:
                s3_url = self.readlink().path
                src_bucket, src_key = parse_s3_url(s3_url)
            except S3NotALinkError:
                pass

        with raise_s3_error(f"'{src_url}' or '{dst_url}'"):
            self._client.copy(
                {"Bucket": src_bucket, "Key": src_key},
                Bucket=dst_bucket,
                Key=dst_key,
                Callback=callback,
            )

    def sync(
        self,
        dst_url: PathLike,
        followlinks: bool = False,
        force: bool = False,
        overwrite: bool = True,
    ) -> None:
        """
        Copy file/directory on src_url to dst_url

        :param dst_url: Given destination path
        :param followlinks: False if regard symlink as file, else True
        :param force: Sync file forcible, do not ignore same files, priority is higher than 'overwrite', default is False
        :param overwrite: whether or not overwrite file when exists, default is True
        """
        for src_file_path, dst_file_path in _s3_scan_pairs(
            self.path_with_protocol, dst_url
        ):
            src_file_path = self.from_path(src_file_path)
            dst_file_path = self.from_path(dst_file_path)

            if force:
                pass
            elif not overwrite and dst_file_path.exists():
                continue
            elif dst_file_path.exists() and is_same_file(
                src_file_path.stat(), dst_file_path.stat(), "copy"
            ):
                continue

            src_file_path.copy(dst_file_path, followlinks=followlinks)

    def symlink(self, dst_path: PathLike) -> None:
        """
        Create a symbolic link pointing to src_path named dst_path.

        :param dst_path: Destination path
        :raises: S3NameTooLongError, S3BucketNotFoundError, S3IsADirectoryError
        """
        if len(fspath(self._s3_path).encode()) > 1024:
            raise S3NameTooLongError("File name too long: %r" % dst_path)
        src_bucket, src_key = parse_s3_url(self.path_with_protocol)
        dst_bucket, dst_key = parse_s3_url(dst_path)

        if not src_bucket:
            raise S3BucketNotFoundError("Empty bucket name: %r" % self.path)
        if not dst_bucket:
            raise S3BucketNotFoundError("Empty bucket name: %r" % dst_path)
        if not dst_key or dst_key.endswith("/"):
            raise S3IsADirectoryError("Is a directory: %r" % dst_path)

        src_path = self._s3_path
        try:
            src_path = self.readlink()._s3_path
        except S3NotALinkError:
            pass
        with raise_s3_error(dst_path):
            self._client.put_object(
                Bucket=dst_bucket, Key=dst_key, Metadata={"symlink_to": src_path}
            )

    def readlink(self) -> "S3Path":
        """
        Return a S3Path instance representing the path to which the symbolic link points.

        :returns: Return a S3Path instance representing the path to which the symbolic link points.
        :raises: S3NameTooLongError, S3BucketNotFoundError, S3IsADirectoryError, S3NotALinkError
        """
        bucket, key = parse_s3_url(self.path_with_protocol)
        if not bucket:
            raise S3BucketNotFoundError(
                "Empty bucket name: %r" % self.path_with_protocol
            )
        if not key or key.endswith("/"):
            raise S3IsADirectoryError("Is a directory: %r" % self.path_with_protocol)
        metadata = self._s3_get_metadata()

        if "symlink_to" not in metadata:
            raise S3NotALinkError("Not a link: %r" % self.path_with_protocol)
        else:
            return self.from_path(metadata["symlink_to"])

    def is_symlink(self) -> bool:
        """
        Test whether a path is link

        :returns: True if a path is link, else False
        :raises: S3NotALinkError
        """
        bucket, key = parse_s3_url(self.path_with_protocol)
        if not bucket:
            return False
        if not key or key.endswith("/"):
            return False
        metadata = self._s3_get_metadata()
        return "symlink_to" in metadata

    def save(self, file_object: BinaryIO):
        """Write the opened binary stream to specified path, but the stream won't be closed

        :param file_object: Stream to be read
        """
        bucket, key = parse_s3_url(self.path_with_protocol)
        if not bucket:
            raise S3BucketNotFoundError(
                "Empty bucket name: %r" % self.path_with_protocol
            )
        if not key or key.endswith("/"):
            raise S3IsADirectoryError("Is a directory: %r" % self.path_with_protocol)

        with raise_s3_error(self.path_with_protocol):
            self._client.upload_fileobj(file_object, Bucket=bucket, Key=key)

    def open(
        self,
        mode: str = "r",
        *,
        encoding: Optional[str] = None,
        errors: Optional[str] = None,
        s3_open_func: Callable = s3_open,
        **kwargs,
    ) -> IO:
        return s3_open_func(
            self,
            mode,
            encoding=encoding,
            errors=errors,
            **necessary_params(s3_open_func, **kwargs),
        )

    def absolute(self) -> "S3Path":
        """
        Make the path absolute, without normalization or resolving symlinks. Returns a new path object
        """
        return self

    def cwd(self) -> "S3Path":
        """Return current working directory

        returns: Current working directory
        """
        return self.from_path(self.path_with_protocol)


class MultiPartWriter:
    def __init__(self, client, path: PathLike) -> None:
        self._client = client
        self._multipart_upload_info = []

        bucket, key = parse_s3_url(path)
        self._bucket = bucket
        self._key = key
        self._upload_id = self._client.create_multipart_upload(
            Bucket=self._bucket, Key=self._key
        )["UploadId"]

    def upload_part(self, part_num: int, file_obj: io.BytesIO) -> None:
        response = self._client.upload_part(
            Body=file_obj,
            UploadId=self._upload_id,
            PartNumber=part_num,
            Bucket=self._bucket,
            Key=self._key,
        )
        self._multipart_upload_info.append(
            {"PartNumber": part_num, "ETag": response["ETag"]}
        )

    def upload_part_by_paths(
        self, part_num: int, paths: List[Tuple[PathLike, str]]
    ) -> None:
        file_obj = io.BytesIO()

        def get_object(client, bucket, key, range_str: Optional[str] = None) -> bytes:
            if range_str:
                return client.get_object(Bucket=bucket, Key=key, Range=range_str)[
                    "Body"
                ].read()
            else:
                return client.get_object(Bucket=bucket, Key=key)["Body"].read()

        get_object = patch_method(
            get_object, max_retries=max_retries, should_retry=s3_should_retry
        )
        for path, bytes_range in paths:
            bucket, key = parse_s3_url(path)
            if bytes_range:
                file_obj.write(get_object(self._client, bucket, key, bytes_range))
            else:
                file_obj.write(get_object(self._client, bucket, key))
        file_obj.seek(0, os.SEEK_SET)
        self.upload_part(part_num, file_obj)

    def upload_part_copy(
        self, part_num: int, path: PathLike, copy_source_range: Optional[str] = None
    ) -> None:
        bucket, key = parse_s3_url(path)
        params = dict(
            UploadId=self._upload_id,
            PartNumber=part_num,
            CopySource={"Bucket": bucket, "Key": key},
            Bucket=self._bucket,
            Key=self._key,
        )
        if copy_source_range:
            params["CopySourceRange"] = copy_source_range
        response = self._client.upload_part_copy(**params)
        self._multipart_upload_info.append(
            {"PartNumber": part_num, "ETag": response["CopyPartResult"]["ETag"]}
        )

    def close(self):
        self._multipart_upload_info.sort(key=lambda t: t["PartNumber"])
        self._client.complete_multipart_upload(
            UploadId=self._upload_id,
            Bucket=self._bucket,
            Key=self._key,
            MultipartUpload={"Parts": self._multipart_upload_info},
        )

    def __enter__(self):
        return self

    def __exit__(self, exc_type, exc_val, exc_tb):
        self.close()<|MERGE_RESOLUTION|>--- conflicted
+++ resolved
@@ -833,7 +833,6 @@
 
 @_s3_binary_mode
 def s3_buffered_open(
-<<<<<<< HEAD
     s3_url: PathLike,
     mode: str,
     followlinks: bool = False,
@@ -841,32 +840,15 @@
     max_concurrency: Optional[int] = None,
     max_buffer_size: int = DEFAULT_MAX_BUFFER_SIZE,
     forward_ratio: Optional[float] = None,
-    block_size: int = DEFAULT_BLOCK_SIZE,
+    block_size: Optional[int] = None,
     limited_seekable: bool = False,
     buffered: bool = False,
     share_cache_key: Optional[str] = None,
     cache_path: Optional[str] = None,
-    min_block_size: int = DEFAULT_MIN_BLOCK_SIZE,
+    min_block_size: Optional[int] = None,
     max_block_size: int = DEFAULT_MAX_BLOCK_SIZE,
 ) -> IO:
     """Open an asynchronous prefetch reader, to support fast sequential read
-=======
-        s3_url: PathLike,
-        mode: str,
-        followlinks: bool = False,
-        *,
-        max_concurrency: Optional[int] = None,
-        max_buffer_size: int = DEFAULT_MAX_BUFFER_SIZE,
-        forward_ratio: Optional[float] = None,
-        block_size: Optional[int] = None,
-        limited_seekable: bool = False,
-        buffered: bool = False,
-        share_cache_key: Optional[str] = None,
-        cache_path: Optional[str] = None,
-        min_block_size: Optional[int] = None,
-        max_block_size: int = DEFAULT_MAX_BLOCK_SIZE) -> IO:
-    '''Open an asynchronous prefetch reader, to support fast sequential read
->>>>>>> 97395bb7
 
     .. note ::
 
