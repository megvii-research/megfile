setuptools

# test
pytest
pytest-cov
pytest-mock < 3.6.0; python_version == '3.5'  # pytest-mock dropped Python 3.5 support as of 3.6.0
pytest-mock > 3.6.0; python_version > '3.5'
pytest-socket
<<<<<<< HEAD
moto[s3] >= 2.2.2; python_version > '3.5'
moto == 1.3.14; python_version == '3.5'
cryptography >= 3.3.1; python_version > '3.5'  # moto dependency
cryptography < 3.3; python_version == '3.5'
=======
moto == 1.3.14
aws-xray-sdk == 2.8.0
>>>>>>> d7d22610
mutmut
pyfakefs ~= 3.0; python_version == '3.5'
pyfakefs >= 4.5; python_version > '3.5'
mock
junit-xml ~= 1.9
python-jose >=3.1.0, <3.3.0; python_version == '3.5'

# doc
Sphinx >= 4.0.0; python_version == '3.6'
m2r2; python_version == '3.6'
sphinx-rtd-theme; python_version == '3.6'
sphinx_click; python_version == '3.6'

# format & static check
yapf == 0.27.0; python_version == '3.6'
isort; python_version == '3.6'
pytype; python_version == '3.6'
pyre-check
bandit
bandit_sarif_formatter<|MERGE_RESOLUTION|>--- conflicted
+++ resolved
@@ -6,15 +6,11 @@
 pytest-mock < 3.6.0; python_version == '3.5'  # pytest-mock dropped Python 3.5 support as of 3.6.0
 pytest-mock > 3.6.0; python_version > '3.5'
 pytest-socket
-<<<<<<< HEAD
 moto[s3] >= 2.2.2; python_version > '3.5'
 moto == 1.3.14; python_version == '3.5'
 cryptography >= 3.3.1; python_version > '3.5'  # moto dependency
 cryptography < 3.3; python_version == '3.5'
-=======
-moto == 1.3.14
 aws-xray-sdk == 2.8.0
->>>>>>> d7d22610
 mutmut
 pyfakefs ~= 3.0; python_version == '3.5'
 pyfakefs >= 4.5; python_version > '3.5'
